--- conflicted
+++ resolved
@@ -706,7 +706,6 @@
   // Body content should be correctly decrypted and extracted.
   AssertIsEqual(sizeof(body), decodedBodyOutSize);
   AssertIsEqual(0, memcmp(body, decryptedBodyOut, sizeof(body)));
-<<<<<<< HEAD
   // Check that flipping any single bit should make the decode fail
   // unless it leaves all info (seqNum, id, body) untouched.
   const uint8_t loc = OTV0P2BASE::randRNG8() % encodedLength;
@@ -714,23 +713,14 @@
   buf[loc] ^= mask;
 //  Serial.println(loc);
 //  Serial.println(mask);
-=======
-  // Check that flipping any single bit should make the decode fail...
-  buf[OTV0P2BASE::randRNG8() % encodedLength] ^= (uint8_t) (0x100U >> (1+(OTV0P2BASE::randRNG8()&7)));
->>>>>>> f8fd8fe2
   AssertIsTrue((0 == sfhRX.checkAndDecodeSmallFrameHeader(buf, encodedLength)) ||
                (0 == OTRadioLink::decodeSecureSmallFrameRaw(&sfhRX,
                                         buf, encodedLength,
                                         OTAESGCM::fixed32BTextSize12BNonce16BTagSimpleDec_DEFAULT_STATELESS,
                                         NULL, zeroKey, iv,
-<<<<<<< HEAD
                                         decryptedBodyOut, sizeof(decryptedBodyOut), decodedBodyOutSize)) ||
                ((seqNum == sfhRX.getSeq()) && (sizeof(body) == decodedBodyOutSize) && (0 == memcmp(body, decryptedBodyOut, sizeof(body))) && (0 == memcmp(id, sfhRX.id, 4))));
-=======
-                                        decryptedBodyOut, sizeof(decryptedBodyOut), decodedBodyOutSize)));
->>>>>>> f8fd8fe2
-  }
-
+  }
 
 // TODO: test with EEPROM ID source (id_ == NULL) ...
 // TODO: add EEPROM prefill static routine and pad 1st trailing byte with 0xff.
