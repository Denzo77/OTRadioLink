/*
The OpenTRV project licenses this file to you
under the Apache Licence, Version 2.0 (the "Licence");
you may not use this file except in compliance
with the Licence. You may obtain a copy of the Licence at

http://www.apache.org/licenses/LICENSE-2.0

Unless required by applicable law or agreed to in writing,
software distributed under the Licence is distributed on an
"AS IS" BASIS, WITHOUT WARRANTIES OR CONDITIONS OF ANY
KIND, either express or implied. See the Licence for the
specific language governing permissions and limitations
under the Licence.

Author(s) / Copyright (s): Damon Hart-Davis 2015
*/

/*
 * EXTRA unit test routines for secureable-frame library code.
 *
 * Should all be runnable on any UNO-alike or emulator;
 * does not need V0p2 boards or hardware.
 *
 * Some tests here may duplicate those in the core libraries,
 * which is OK in order to double-check some core functionality.
 */

// Arduino libraries imported here (even for use in other .cpp files).

#define UNIT_TESTS

#include <Wire.h>

// Include the library under test.
#include <OTV0p2Base.h>
#include <OTRadioLink.h>

#if F_CPU == 1000000 // 1MHz CPU indicates V0p2 board.
#define ON_V0P2_BOARD
#endif

void setup()
  {
#ifdef ON_V0P2_BOARD
  // initialize serial communications at 4800 bps for typical use with V0p2 board.
  Serial.begin(4800);
#else
  // initialize serial communications at 9600 bps for typical use with (eg) Arduino UNO.
  Serial.begin(9600);
#endif
  }



// Error exit from failed unit test, one int parameter and the failing line number to print...
// Expects to terminate like panic() with flashing light can be detected by eye or in hardware if required.
static void error(int err, int line)
  {
  for( ; ; )
    {
    Serial.print(F("***Test FAILED*** val="));
    Serial.print(err, DEC);
    Serial.print(F(" =0x"));
    Serial.print(err, HEX);
    if(0 != line)
      {
      Serial.print(F(" at line "));
      Serial.print(line);
      }
    Serial.println();
//    LED_HEATCALL_ON();
//    tinyPause();
//    LED_HEATCALL_OFF();
//    sleepLowPowerMs(1000);
    delay(1000);
    }
  }

// Deal with common equality test.
static inline void errorIfNotEqual(int expected, int actual, int line) { if(expected != actual) { error(actual, line); } }
// Allowing a delta.
static inline void errorIfNotEqual(int expected, int actual, int delta, int line) { if(abs(expected - actual) > delta) { error(actual, line); } }

// Test expression and bucket out with error if false, else continue, including line number.
// Macros allow __LINE__ to work correctly.
#define AssertIsTrueWithErr(x, err) { if(!(x)) { error((err), __LINE__); } }
#define AssertIsTrue(x) AssertIsTrueWithErr((x), 0)
#define AssertIsEqual(expected, x) { errorIfNotEqual((expected), (x), __LINE__); }
#define AssertIsEqualWithDelta(expected, x, delta) { errorIfNotEqual((expected), (x), (delta), __LINE__); }


// Check that correct version of this library is under test.
static void testLibVersion()
  {
  Serial.println("LibVersion");
#if !(0 == ARDUINO_LIB_OTRADIOLINK_VERSION_MAJOR) || !(9 == ARDUINO_LIB_OTRADIOLINK_VERSION_MINOR)
#error Wrong library version!
#endif 
  }

// Check that correct versions of underlying libraries are in use.
static void testLibVersions()
  {
  Serial.println("LibVersions");
#if !(0 == ARDUINO_LIB_OTV0P2BASE_VERSION_MAJOR) || !(9 == ARDUINO_LIB_OTV0P2BASE_VERSION_MINOR)
#error Wrong library version!
#endif  
  }



// Test quick integrity checks, for TX and RX.
static void testFrameQIC()
  {
  Serial.println("FramQIC");
  OTRadioLink::SecurableFrameHeader sfh;
  uint8_t id[OTRadioLink::SecurableFrameHeader::maxIDLength];
  uint8_t buf[OTRadioLink::SecurableFrameHeader::maxSmallFrameSize];
  // Uninitialised SecurableFrameHeader should be 'invalid'.
  AssertIsTrue(sfh.isInvalid());
  // Test various bad input combos.
  // Can futz (some of the) inputs that should not matter...
  // Should fail with bad ID length.
  AssertIsEqual(0, sfh.checkAndEncodeSmallFrameHeader(buf, sizeof(buf),
                                               false, OTRadioLink::FTS_BasicSensorOrValve,
                                               OTV0P2BASE::randRNG8(),
                                               OTRadioLink::SecurableFrameHeader::maxIDLength + 1, id,
                                               2,
                                               1));
  // Should fail with bad buffer length.
  AssertIsEqual(0, sfh.checkAndEncodeSmallFrameHeader(buf, 0,
                                               false, OTRadioLink::FTS_BasicSensorOrValve,
                                               OTV0P2BASE::randRNG8(),
                                               2, id,
                                               2,
                                               1));
  // Should fail with bad frame type.
  AssertIsEqual(0, sfh.checkAndEncodeSmallFrameHeader(buf, sizeof(buf),
                                               OTV0P2BASE::randRNG8NextBoolean(), OTRadioLink::FTS_NONE,
                                               OTV0P2BASE::randRNG8(),
                                               2, id,
                                               2,
                                               1));
  AssertIsEqual(0, sfh.checkAndEncodeSmallFrameHeader(buf, sizeof(buf),
                                               OTV0P2BASE::randRNG8NextBoolean(), OTRadioLink::FTS_INVALID_HIGH,
                                               OTV0P2BASE::randRNG8(),
                                               2, id,
                                               2,
                                               1));
  // Should fail with impossible body length.
  AssertIsEqual(0, sfh.checkAndEncodeSmallFrameHeader(buf, sizeof(buf),
                                               OTV0P2BASE::randRNG8NextBoolean(), OTRadioLink::FTS_ALIVE,
                                               OTV0P2BASE::randRNG8(),
                                               1, id,
                                               252,
                                               1));
  // Should fail with impossible trailer length.
  AssertIsEqual(0, sfh.checkAndEncodeSmallFrameHeader(buf, sizeof(buf),
                                               OTV0P2BASE::randRNG8NextBoolean(), OTRadioLink::FTS_ALIVE,
                                               OTV0P2BASE::randRNG8(),
                                               1, id,
                                               0,
                                               0));
  AssertIsEqual(0, sfh.checkAndEncodeSmallFrameHeader(buf, sizeof(buf),
                                               OTV0P2BASE::randRNG8NextBoolean(), OTRadioLink::FTS_ALIVE,
                                               OTV0P2BASE::randRNG8(),
                                               1, id,
                                               0,
                                               252));
  // Should fail with impossible body + trailer length (for small frame).
  AssertIsEqual(0, sfh.checkAndEncodeSmallFrameHeader(buf, sizeof(buf),
                                               OTV0P2BASE::randRNG8NextBoolean(), OTRadioLink::FTS_ALIVE,
                                               OTV0P2BASE::randRNG8(),
                                               1, id,
                                               32,
                                               32));
  // "I'm Alive!" message with 1-byte ID should succeed and be of known header length (4).
  AssertIsEqual(4, sfh.checkAndEncodeSmallFrameHeader(buf, sizeof(buf),
                                               false, OTRadioLink::FTS_ALIVE,
                                               OTV0P2BASE::randRNG8(),
                                               1, id, // Minimal (non-empty) ID.
                                               0, // No payload.
                                               1));
  // Large but legal body size.
  AssertIsEqual(4, sfh.checkAndEncodeSmallFrameHeader(buf, sizeof(buf),
                                               false, OTRadioLink::FTS_ALIVE,
                                               OTV0P2BASE::randRNG8(),
                                               1, id, // Minimal (non-empty) ID.
                                               32,
                                               1));
  }

// Test encoding of header for TX.
static void testFrameHeaderEncoding()
  {
  Serial.println("FrameHeaderEncoding");
  OTRadioLink::SecurableFrameHeader sfh;
  uint8_t id[OTRadioLink::SecurableFrameHeader::maxIDLength];
  uint8_t buf[OTRadioLink::SecurableFrameHeader::maxSmallFrameSize];
  //
  // Test vector 1 / example from the spec.
  //Example insecure frame, valve unit 0% open, no call for heat/flags/stats.
  //In this case the frame sequence number is zero, and ID is 0x80 0x81.
  //
  //08 4f 02 80 81 02 | 00 01 | 23
  //
  //08 length of header (8) after length byte 5 + body 2 + trailer 1
  //4f 'O' insecure OpenTRV basic frame
  //02 0 sequence number, ID length 2
  //80 ID byte 1
  //81 ID byte 2
  //02 body length 2
  //00 valve 0%, no call for heat
  //01 no flags or stats, unreported occupancy
  //23 CRC value
  id[0] = 80;
  id[1] = 81;
  AssertIsEqual(5, sfh.checkAndEncodeSmallFrameHeader(buf, sizeof(buf),
                                               false, OTRadioLink::FTS_BasicSensorOrValve,
                                               OTV0P2BASE::randRNG8(),
                                               2, id,
                                               2,
                                               1));
  AssertIsEqual(8, sfh.fl);
  AssertIsEqual(0x4f, buf[0]);
  AssertIsEqual(0x02, buf[1]);
  AssertIsEqual(0x80, buf[2]);
  AssertIsEqual(0x81, buf[3]);
  AssertIsEqual(0x02, buf[4]);
<<<<<<< HEAD
  // Check related parameters.
  AssertIsEqual(5, sfh.getBodyOffset());
  AssertIsEqual(7, sfh.getTrailerOffset());
=======
>>>>>>> 05a03681
  //
  // Test vector 2 / example from the spec.
  //Example insecure frame, no valve, representative minimum stats {"b":1}
  //In this case the frame sequence number is zero, and ID is 0x80 0x81.
  //
  //0e 4f 02 80 81 08 | 7f 11 7b 22 62 22 3a 31 | 61
  //
  //0e length of header (14) after length byte 5 + body 8 + trailer 1
  //4f 'O' insecure OpenTRV basic frame
  //02 0 sequence number, ID length 2
  //80 ID byte 1
  //81 ID byte 2
  //08 body length 8
  //7f no valve, no call for heat
  //11 stats present flag only, unreported occupancy
  //7b 22 62 22 3a 31  {"b":1  Stats: note that implicit trailing '}' is not sent.
  //61 CRC value
  id[0] = 80;
  id[1] = 81;
  AssertIsEqual(5, sfh.checkAndEncodeSmallFrameHeader(buf, sizeof(buf),
                                               false, OTRadioLink::FTS_BasicSensorOrValve,
                                               OTV0P2BASE::randRNG8(),
                                               2, id,
                                               8,
                                               1));
  AssertIsEqual(14, sfh.fl);
  AssertIsEqual(0x4f, buf[0]);
  AssertIsEqual(0x02, buf[1]);
  AssertIsEqual(0x80, buf[2]);
  AssertIsEqual(0x81, buf[3]);
  AssertIsEqual(0x08, buf[4]);
  // Check related parameters.
  AssertIsEqual(5, sfh.getBodyOffset());
  AssertIsEqual(13, sfh.getTrailerOffset());
  }


// TODO: test actual encoded form of some of above headers...
// TODO: test with EEPROM ID source (id_ == NULL) ...
// TODO: add EEPROM prefill static call and pad 1st trailing byte with 0xff.


// To be called from loop() instead of main code when running unit tests.
// Tests generally flag an error and stop the test cycle with a call to panic() or error().
void loop()
  {
  static int loopCount = 0;

  // Allow the terminal console to be brought up.
  for(int i = 3; i > 0; --i)
    {
    Serial.print(F("Tests starting... "));
    Serial.print(i);
    Serial.println();
    delay(1000);
    }
  Serial.println();


  // Run the tests, fastest / newest / most-fragile / most-interesting first...
  testLibVersion();
  testLibVersions();

  testFrameQIC();



  // Announce successful loop completion and count.
  ++loopCount;
  Serial.println();
  Serial.print(F("%%% All tests completed OK, round "));
  Serial.print(loopCount);
  Serial.println();
  Serial.println();
  Serial.println();
  delay(2000);
  }<|MERGE_RESOLUTION|>--- conflicted
+++ resolved
@@ -228,12 +228,9 @@
   AssertIsEqual(0x80, buf[2]);
   AssertIsEqual(0x81, buf[3]);
   AssertIsEqual(0x02, buf[4]);
-<<<<<<< HEAD
   // Check related parameters.
   AssertIsEqual(5, sfh.getBodyOffset());
   AssertIsEqual(7, sfh.getTrailerOffset());
-=======
->>>>>>> 05a03681
   //
   // Test vector 2 / example from the spec.
   //Example insecure frame, no valve, representative minimum stats {"b":1}
@@ -271,9 +268,8 @@
   }
 
 
-// TODO: test actual encoded form of some of above headers...
 // TODO: test with EEPROM ID source (id_ == NULL) ...
-// TODO: add EEPROM prefill static call and pad 1st trailing byte with 0xff.
+// TODO: add EEPROM prefill static routine and pad 1st trailing byte with 0xff.
 
 
 // To be called from loop() instead of main code when running unit tests.
