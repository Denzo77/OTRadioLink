/*
The OpenTRV project licenses this file to you
under the Apache Licence, Version 2.0 (the "Licence");
you may not use this file except in compliance
with the Licence. You may obtain a copy of the Licence at

http://www.apache.org/licenses/LICENSE-2.0

Unless required by applicable law or agreed to in writing,
software distributed under the Licence is distributed on an
"AS IS" BASIS, WITHOUT WARRANTIES OR CONDITIONS OF ANY
KIND, either express or implied. See the Licence for the
specific language governing permissions and limitations
under the Licence.

Author(s) / Copyright (s): Damon Hart-Davis 2015
*/

/*Unit test routines for library code.
 */

// Arduino libraries imported here (even for use in other .cpp files).
//#include <SPI.h>

#define UNIT_TESTS

// Include the library under test.
#include <OTV0p2Base.h>
#include <OTRadioLink.h>
#include <OTRFM23BLink.h>


#if F_CPU == 1000000 // 1MHz CPU indicates V0p2 board.
#define ON_V0P2_BOARD
#endif


void setup()
  {
#ifdef ON_V0P2_BOARD
  // initialize serial communications at 4800 bps for typical use with V0p2 board.
  Serial.begin(4800);
#else
  // initialize serial communications at 9600 bps for typical use with (eg) Arduino UNO.
  Serial.begin(9600);
#endif
  }



// Error exit from failed unit test, one int parameter and the failing line number to print...
// Expects to terminate like panic() with flashing light can be detected by eye or in hardware if required.
static void error(int err, int line)
  {
  for( ; ; )
    {
    Serial.print(F("***Test FAILED*** val="));
    Serial.print(err, DEC);
    Serial.print(F(" =0x"));
    Serial.print(err, HEX);
    if(0 != line)
      {
      Serial.print(F(" at line "));
      Serial.print(line);
      }
    Serial.println();
//    LED_HEATCALL_ON();
//    tinyPause();
//    LED_HEATCALL_OFF();
//    sleepLowPowerMs(1000);
    delay(1000);
    }
  }

// Deal with common equality test.
static inline void errorIfNotEqual(int expected, int actual, int line) { if(expected != actual) { error(actual, line); } }
// Allowing a delta.
static inline void errorIfNotEqual(int expected, int actual, int delta, int line) { if(abs(expected - actual) > delta) { error(actual, line); } }

// Test expression and bucket out with error if false, else continue, including line number.
// Macros allow __LINE__ to work correctly.
#define AssertIsTrueWithErr(x, err) { if(!(x)) { error((err), __LINE__); } }
#define AssertIsTrue(x) AssertIsTrueWithErr((x), 0)
#define AssertIsEqual(expected, x) { errorIfNotEqual((expected), (x), __LINE__); }
#define AssertIsEqualWithDelta(expected, x, delta) { errorIfNotEqual((expected), (x), (delta), __LINE__); }


// Check that correct version of this library is under test.
static void testLibVersion()
  {
  Serial.println("LibVersion");
#if !(0 == ARDUINO_LIB_OTRADIOLINK_VERSION_MAJOR) || !(8 == ARDUINO_LIB_OTRADIOLINK_VERSION_MINOR)
#error Wrong library version!
#endif
//  AssertIsEqual(0, ARDUINO_LIB_OTRADIOLINK_VERSION_MAJOR);
//  AssertIsEqual(2, ARDUINO_LIB_OTRADIOLINK_VERSION_MINOR);
  }

// Check that correct versions of underlying libraries are in use.
static void testLibVersions()
  {
  Serial.println("LibVersions");
#if !(0 == ARDUINO_LIB_OTV0P2BASE_VERSION_MAJOR) || !(8 == ARDUINO_LIB_OTV0P2BASE_VERSION_MINOR)
#error Wrong library version!
#endif  
#if !(0 == ARDUINO_LIB_OTRFM23BLINK_VERSION_MAJOR) || !(8 == ARDUINO_LIB_OTRFM23BLINK_VERSION_MINOR)
#error Wrong library version!
#endif
  }

// Test class for printing stuff.
class PrintToBuf : public Print
  {
  private:
    int count;
  public:
    PrintToBuf(uint8_t *bufp, size_t bufl) : count(0), buf(bufp), buflen(bufl) { }
    virtual size_t write(const uint8_t b)
      {
      if(count < buflen)
        {
        buf[count] = b;
        // If there is space, null terminate.
        if(count+1 < buflen) { buf[count+1] = '\0'; }
        }
      ++count;
      }
    int getCount() { return(count); }
    uint8_t *const buf;
    const uint8_t buflen;
  };

// Test the frame-dump routine.
static void testFrameDump()
  {
  Serial.println("FrameDump");
  const char *s1 = "Hello, world!";
  // Eyeball output...
  OTRadioLink::dumpRXMsg((uint8_t *)s1, strlen(s1));
  // Real test...
  uint8_t buf[64];
  PrintToBuf ptb1(buf, sizeof(buf));
  OTRadioLink::printRXMsg(&ptb1, (uint8_t *)s1, strlen(s1));
  AssertIsEqual(32, ptb1.getCount());
  AssertIsEqual(0, strncmp("|13  H e l l o ,   w o r l d !\r\n", (const char *)ptb1.buf, sizeof(buf)));
  PrintToBuf ptb2(buf, sizeof(buf));
  uint8_t m2[] = { '{', '}'|0x80 };
  OTRadioLink::dumpRXMsg(m2, sizeof(m2));
  OTRadioLink::printRXMsg(&ptb2, m2, sizeof(m2));
  AssertIsEqual(0, strncmp("|2  {FD\r\n", (const char *)ptb2.buf, sizeof(buf)));
  PrintToBuf ptb3(buf, sizeof(buf));
  uint8_t m3[] = { 0, 1, 10, 15, 16, 31 };
  OTRadioLink::dumpRXMsg(m3, sizeof(m3));
  OTRadioLink::printRXMsg(&ptb3, m3, sizeof(m3));
  AssertIsEqual(0, strncmp("|6 00010A0F101F\r\n", (const char *)ptb3.buf, sizeof(buf)));
  }

// Do some basic testing of CRC 7/5B routine.
static void testCRC7_5B()
  {
  Serial.println("CRC7_5B");
  // Test the 7-bit CRC (0x5b) routine at a few points.
  const uint8_t crc0 = OTRadioLink::crc7_5B_update(0, 0); // Minimal stats payload with normal power and minimum temperature.
  AssertIsTrueWithErr((0 == crc0), crc0); 
  const uint8_t crc1 = OTRadioLink::crc7_5B_update(0x40, 0); // Minimal stats payload with normal power and minimum temperature.
  AssertIsTrueWithErr((0x1a == crc1), crc1); 
  const uint8_t crc2 = OTRadioLink::crc7_5B_update(0x50, 40); // Minimal stats payload with low power and 20C temperature.
  AssertIsTrueWithErr((0x7b == crc2), crc2); 
  AssertIsEqual(0x7b, OTRadioLink::crc7_5B_update_nz_final(0x50, 40)); 
  }


// Do some basic exercise of the RFM23B class, eg that it compiles.
static void testRFM23B()
  {
  Serial.println("RFM23B");
  OTRFM23BLink::OTRFM23BLink<OTV0P2BASE::V0p2_PIN_SPI_nSS> l0;
  OTRFM23BLink::OTRFM23BLink<OTV0P2BASE::V0p2_PIN_SPI_nSS, -1> l1;
  OTRFM23BLink::OTRFM23BLink<OTV0P2BASE::V0p2_PIN_SPI_nSS, 9> l2;
//#ifdef ON_V0P2_BOARD
//  // Can't do anything with this unless on V0p2 board.
//  l0.preinit(NULL); // Must not break anything nor stall!
//#endif
  }

// Pick test buffer size to match actual RFM23B buffer/FIFO size.
static const uint8_t TEST_MIN_Q_MSG_SIZE = 64;

// Tests for all ISRRXQueue implementations.
// Assumes being passed an empty freshly-created instance.
// Leaves the queue instance empty when done.
static void allISRRXQueue(OTRadioLink::ISRRXQueue &q)
  {
//  Serial.println("allISRRXQueue");
  for(uint8_t j = 2; j-- > 0; )
    {
    uint8_t queueRXMsgsMin;
    uint8_t maxRXMsgLen;
    q.getRXCapacity(queueRXMsgsMin, maxRXMsgLen);
    AssertIsTrue(q.isEmpty());
    AssertIsTrue(!q.isFull());
    uint8_t len;
    AssertIsTrue(NULL == q.peekRXMsg(len));
    AssertIsTrueWithErr((queueRXMsgsMin >= 1), queueRXMsgsMin); 
    AssertIsTrueWithErr((maxRXMsgLen >= TEST_MIN_Q_MSG_SIZE), maxRXMsgLen); 
    AssertIsEqual(0, q.getRXMsgsQueued());
    // Pretend to be an ISR and try to load up a message.
    volatile uint8_t *ib1 = q._getRXBufForInbound();
    AssertIsTrue(NULL != ib1); 
    const uint8_t r1 = OTV0P2BASE::randRNG8();
    *ib1 = r1;
    q._loadedBuf(1);
    // Try to retrieve the queued message.
    AssertIsTrue(!q.isEmpty());
    AssertIsTrue(NULL != q.peekRXMsg(len));
    const volatile uint8_t *pb = q.peekRXMsg(len);
    AssertIsTrue(NULL != pb);
    AssertIsEqual(1, len);
    AssertIsEqual(1, q.getRXMsgsQueued());
    AssertIsEqual(r1, pb[0]);
    q.removeRXMsg();
    // Check that the queue is empty again.
    AssertIsEqual(0, q.getRXMsgsQueued());
    AssertIsTrue(q.isEmpty());
    AssertIsTrue(!q.isFull());
    AssertIsTrue(NULL == q.peekRXMsg(len));
    q.removeRXMsg();
    AssertIsTrue(q.isEmpty());
    
    // Fill the queue up and empty it again, a few times!
    for(int8_t i = 1 + (3 & OTV0P2BASE::randRNG8() % TEST_MIN_Q_MSG_SIZE); i-- > 0; )
      {
      // (Maximum of 255 messages queued in fact.)
      uint8_t queued = 0;
      while((queued < 255) && !q.isFull())
        {
        AssertIsEqual(queued, q.getRXMsgsQueued());
        uint8_t bufFull[TEST_MIN_Q_MSG_SIZE];
        len = 1 + (OTV0P2BASE::randRNG8() % TEST_MIN_Q_MSG_SIZE);
        volatile uint8_t *ibF = q._getRXBufForInbound();
        ibF[0] = queued;
        ibF[len-1] = queued;
        AssertIsTrue(NULL != ibF); 
        q._loadedBuf(len);
        ++queued;
        AssertIsEqual(queued, q.getRXMsgsQueued());
        }
      Serial.print("Queued: "); Serial.println(queued);
      for(int dq = 0; queued > 0; ++dq)
        {
        AssertIsEqual(queued, q.getRXMsgsQueued());
        AssertIsTrue(!q.isEmpty());
        uint8_t len;
        const volatile uint8_t *pb = q.peekRXMsg(len);
        AssertIsTrueWithErr(NULL != pb, queued);
        AssertIsTrue((len > 0) && (len <= TEST_MIN_Q_MSG_SIZE));
        AssertIsEqual(dq, pb[0]);
        AssertIsEqual(dq, pb[len - 1]);
        q.removeRXMsg();
        --queued;
        AssertIsEqual(queued, q.getRXMsgsQueued());
        AssertIsTrue((queued > 0) || !q.isFull()); // Fragmentation may prevent queue becoming 'not full' immediately.
        }
      }
  
    // Check that the queue is empty again.
    AssertIsEqual(0, q.getRXMsgsQueued());
    AssertIsTrue(q.isEmpty());
    AssertIsTrue(!q.isFull());
    AssertIsTrue(NULL == q.peekRXMsg(len));
    q.removeRXMsg();
    AssertIsTrue(q.isEmpty());
    }
  }

// Do some basic exercise of ISRRXQueue1Deep.
static void testISRRXQueue1Deep()
  {
  Serial.println("ISRRXQueue1Deep");
  OTRadioLink::ISRRXQueue1Deep<TEST_MIN_Q_MSG_SIZE> q;
  allISRRXQueue(q);
  // Specific tests for this queue type.
  // Check queue is empty again.
  AssertIsEqual(0, q.getRXMsgsQueued());
  // Pretend to be an ISR and try to load up a message.
  volatile uint8_t *ib2 = q._getRXBufForInbound();
  AssertIsTrue(NULL != ib2); 
  const uint8_t r1 = OTV0P2BASE::randRNG8();
  ib2[0] = r1; ib2[1] = 0;
  q._loadedBuf(2);
  // Check that the message was queued.
  AssertIsEqual(1, q.getRXMsgsQueued());
  // Verify that the queue is now full (no space for new RX).
  AssertIsTrue(!q.isEmpty());
  AssertIsTrue(q.isFull());
  AssertIsTrue(NULL == q._getRXBufForInbound());
  // Try to retrieve the queued message.
  AssertIsEqual(1, q.getRXMsgsQueued());
  uint8_t len;
  const volatile uint8_t *pb = q.peekRXMsg(len);
  AssertIsTrue(NULL != pb);
  AssertIsEqual(r1, pb[0]);
  q.removeRXMsg();
  // Check that the queue is empty again.
  AssertIsTrue(q.isEmpty());
  AssertIsEqual(0, q.getRXMsgsQueued());
  }


// Do some basic exercise of ISRRXQueue1Deep.
static void testISRRXQueueVarLenMsg()
  {
  Serial.println("ISRRXQueueVarLenMsg");
  OTRadioLink::ISRRXQueueVarLenMsg<TEST_MIN_Q_MSG_SIZE, 2> q;
//  allISRRXQueue(q); // FIXME
  // Some type/impl-specific whitebox tests.
#ifdef ISRRXQueueVarLenMsg_VALIDATE
  OTRadioLink::ISRRXQueueVarLenMsg<2, 2> q0;
  uint8_t n, o, c;
  const volatile uint8_t *bp;
  int s;
  q0.validate(&Serial, n, o, c, bp, s);
  AssertIsEqual(6, s); // Space for 2 x (1 + 2) entries.
  AssertIsEqual(0, c);
  AssertIsEqual(0, n); AssertIsEqual(0, o); // Contingent on impl.
  // Pretend to be an ISR and try to load up a message.
  volatile uint8_t *ib = q0._getRXBufForInbound();
  AssertIsTrue(NULL != ib); 
  const uint8_t r1 = OTV0P2BASE::randRNG8();
  ib[0] = r1; ib[1] = ~r1;
  q0._loadedBuf(2);
  q0.validate(&Serial, n, o, c, bp, s);
  AssertIsEqual(1, c);
  AssertIsEqual(3, n); AssertIsEqual(0, o); // Contingent on impl.
  AssertIsEqual(2, bp[0]);
  AssertIsEqual(r1, bp[1]);
  AssertIsEqual((uint8_t)~r1, bp[2]);
<<<<<<< HEAD
  // Pretend to be an ISR and try to load up a 2nd message.
  ib = q0._getRXBufForInbound();
  AssertIsTrue(NULL != ib); 
  const uint8_t r2 = OTV0P2BASE::randRNG8();
  ib[0] = r2; ib[1] = ~r2;
  q0._loadedBuf(2);
  q0.validate(&Serial, n, o, c, bp, s);
  AssertIsEqual(2, c);
  AssertIsEqual(0, n); AssertIsEqual(0, o); // Contingent on impl.
  AssertIsEqual(2, bp[0]);
  AssertIsEqual(r1, bp[1]);
  AssertIsEqual((uint8_t)~r1, bp[2]);
  AssertIsEqual(2, bp[3]);
  AssertIsEqual(r2, bp[4]);
  AssertIsEqual((uint8_t)~r2, bp[5]);
=======
>>>>>>> f3d89e0f
#endif
  }


// BASE
// Test for expected behaviour of RNG8 PRNG starting from a known state.
static void testRNG8()
  {
  Serial.println("RNG8");
  // Reset to known state; API not normally exposed and only exists for unit tests.
  OTV0P2BASE::resetRNG8();
  // Extract and check a few initial values.
  const uint8_t v1 = OTV0P2BASE::randRNG8();
  const uint8_t v2 = OTV0P2BASE::randRNG8();
  const uint8_t v3 = OTV0P2BASE::randRNG8();
  const uint8_t v4 = OTV0P2BASE::randRNG8();
  AssertIsTrue(1 == v1);
  AssertIsTrue(0 == v2);
  AssertIsTrue(3 == v3);
  AssertIsTrue(14 == v4);
  }



// To be called from loop() instead of main code when running unit tests.
// Tests generally flag an error and stop the test cycle with a call to panic() or error().
void loop()
  {
  static int loopCount = 0;

  // Allow the terminal console to be brought up.
  for(int i = 3; i > 0; --i)
    {
    Serial.print(F("Tests starting... "));
    Serial.print(i);
    Serial.println();
    delay(1000);
    }
  Serial.println();


  // Run the tests, fastest / newest / most-fragile / most-interesting first...
  testLibVersion();
  testLibVersions();

  // OTRadioLink
  testFrameDump();
  testCRC7_5B();
  testISRRXQueue1Deep();
  testISRRXQueueVarLenMsg();

  // OTRFM23BLink
  testRFM23B();

  // OTV0p2Base
  testRNG8();


  // Announce successful loop completion and count.
  ++loopCount;
  Serial.println();
  Serial.print(F("%%% All tests completed OK, round "));
  Serial.print(loopCount);
  Serial.println();
  Serial.println();
  Serial.println();
  delay(2000);
  }<|MERGE_RESOLUTION|>--- conflicted
+++ resolved
@@ -335,7 +335,6 @@
   AssertIsEqual(2, bp[0]);
   AssertIsEqual(r1, bp[1]);
   AssertIsEqual((uint8_t)~r1, bp[2]);
-<<<<<<< HEAD
   // Pretend to be an ISR and try to load up a 2nd message.
   ib = q0._getRXBufForInbound();
   AssertIsTrue(NULL != ib); 
@@ -344,15 +343,13 @@
   q0._loadedBuf(2);
   q0.validate(&Serial, n, o, c, bp, s);
   AssertIsEqual(2, c);
-  AssertIsEqual(0, n); AssertIsEqual(0, o); // Contingent on impl.
+  AssertIsEqual(0, n); AssertIsEqual(0, o); // Contingent on impl; index wrapped around.
   AssertIsEqual(2, bp[0]);
   AssertIsEqual(r1, bp[1]);
   AssertIsEqual((uint8_t)~r1, bp[2]);
   AssertIsEqual(2, bp[3]);
   AssertIsEqual(r2, bp[4]);
   AssertIsEqual((uint8_t)~r2, bp[5]);
-=======
->>>>>>> f3d89e0f
 #endif
   }
 
