--- conflicted
+++ resolved
@@ -295,7 +295,6 @@
 
         // NULL basic fixed-size text 'encryption' function.
         // DOES NOT ENCRYPT OR AUTHENTICATE SO DO NOT USE IN PRODUCTION SYSTEMS.
-<<<<<<< HEAD
         // Emulates some aspects of the process to test real implementations against,
         // and that some possible gross errors in the use of the crypto are absent.
         // Returns true on success, false on failure.
@@ -304,11 +303,6 @@
         // Copies the plaintext to the ciphertext.
         // Copies the nonce to the tag and pads with trailing zeros.
         bool fixed32BTextSize12BNonce16BTagSimpleEnc_NULL_IMPL(void *state,
-=======
-        // Emulates some aspects of the process to test real implementations against.
-        // Returns true on success, false on failure.
-        bool fixedTextSizeSimpleEnc_NULL_IMPL(void *state,
->>>>>>> e30619c0
                 const uint8_t *key, const uint8_t *nonce,
                 const uint8_t *authtext, uint8_t authtextSize,
                 const uint8_t *plaintext,
@@ -337,7 +331,6 @@
 state to deal with, etc, etc.)
 
 It also means that different enc/auth mechanisms can be selected at run-time or compile-time.
-
  */
 
 
