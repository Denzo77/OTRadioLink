/*
The OpenTRV project licenses this file to you
under the Apache Licence, Version 2.0 (the "Licence");
you may not use this file except in compliance
with the Licence. You may obtain a copy of the Licence at

http://www.apache.org/licenses/LICENSE-2.0

Unless required by applicable law or agreed to in writing,
software distributed under the Licence is distributed on an
"AS IS" BASIS, WITHOUT WARRANTIES OR CONDITIONS OF ANY
KIND, either express or implied. See the Licence for the
specific language governing permissions and limitations
under the Licence.

Author(s) / Copyright (s): Damon Hart-Davis 2015--2016
*/

/*
 * Radio message secureable frame types and related information.
 *
 * Based on 2015Q4 spec and successors:
 *     http://www.earth.org.uk/OpenTRV/stds/network/20151203-DRAFT-SecureBasicFrame.txt
 *     https://raw.githubusercontent.com/DamonHD/OpenTRV/master/standards/protocol/IoTCommsFrameFormat/SecureBasicFrame-*.txt
 */

#ifndef ARDUINO_LIB_OTRADIOLINK_SECUREABLEFRAMETYPE_H
#define ARDUINO_LIB_OTRADIOLINK_SECUREABLEFRAMETYPE_H

#include <stdint.h>
#include <OTV0p2Base.h>


namespace OTRadioLink
    {


    // Secureable (V0p2) messages.
    //
    // Based on 2015Q4 spec and successors:
    //     http://www.earth.org.uk/OpenTRV/stds/network/20151203-DRAFT-SecureBasicFrame.txt
    //     https://raw.githubusercontent.com/DamonHD/OpenTRV/master/standards/protocol/IoTCommsFrameFormat/SecureBasicFrame-V0.1-201601.txt
    //
    // This is primarily intended for local wireless communications
    // between sensors/actuators and a local hub/concentrator,
    // but should be robust enough to traverse public WANs in some circumstances.
    //
    // This can be used in a lightweight non-secure form,
    // or in a secured form,
    // with the security nominally including authentication and encryption,
    // with algorithms and parameters agreed in advance between leaf and hub,
    // and possibly varying by message type.
    // The initial supported auth/enc crypto mechanism (as of 2015Q4)
    // is AES-GCM with 128-bit pre-shared keys (and pre-shared IDs).
    //
    // The leading byte received indicates the length of frame that follows,
    // with the following byte indicating the frame type.
    // The leading frame-length byte allows efficient packet RX with many low-end radios.
    //
    // Frame types of 32/0x20 or above are reserved to OpenTRV to define.
    // Frame types < 32/0x20 (ignoring secure bit) are defined as
    // local-use-only and may be defined and used privately
    // (within a local radio network ~100m max or local wired network)
    // for any reasonable purpose providing use is generally consistent with
    // the rest of the protocol,
    // and providing that frames are not allowed to escape the local network.
    enum FrameType_Secureable
        {
        // No message should be type 0x00/0x01 (nor 0x7f/0xff).
        FTS_NONE                        = 0,
        FTS_INVALID_HIGH                = 0x7f,

        // Frame types < 32/0x20 (ignoring secure bit) are defined as local-use-only.
        FTS_MAX_LOCAL_TYPE              = 31,
        // Frame types of 32/0x20 or above are reserved to OpenTRV to define.
        FTS_MIN_PUBLIC_TYPE             = 32,

        // "I'm alive" / beacon message generally with empty (zero-length) message body.
        // Uses same crypto algorithm as 'O' frame type when secure.
        // This message can be sent asynchronously,
        // or after a short randomised delay in response to a broadcast liveness query.
        // ID should usually not be zero length (or any non-unique prefix)
        // as the computational burden on the receiver could be large.
        //
        // When received by a leaf node it identifies itself physically if possible,
        // eg through any local UI such as flashing lights or tactile actuators,
        // for example to help a field technician ID a device and verify comms.
        // Devices may refuse to do this (or limit their response)
        // for a number of reasons including minimising the scope for misuse.
        FTS_ALIVE                       = '!',

        // OpenTRV basic valve/sensor leaf-to-hub frame (secure if high-bit set).
        FTS_BasicSensorOrValve          = 'O', // 0x4f
        };

    // A high bit set (0x80) in the type indicates the secure message format variant.
    // The frame type is part of the authenticated data.
    const static uint8_t SECUREABLE_FRAME_TYPE_SEC_FLAG = 0x80;

    // For most small frames generally the maximum encrypted body size is 32.
    // That represents ~50% of the potential payload of a small (~63) byte frame.
    // Always padding to that size is simple and makes traffic analysis harder.
    // More sophisticated padding schemes are allowed to pad to smaller than 32,
    // eg to 16 bytes for 16-byte-block encryption mechanisms,
    // to conserve bandwidth.
    const static uint8_t ENC_BODY_SMALL_FIXED_CTEXT_SIZE = 32;

    // For fixed-size default encrypted bodies the maximum plaintext size is one less.
    const static uint8_t ENC_BODY_SMALL_FIXED_PTEXT_MAX_SIZE =
        ENC_BODY_SMALL_FIXED_CTEXT_SIZE - 1;

    // Standard length of ID to transmit in a secure frame.
    // Long enough to make risk of non-unique prefixes very small even for large deployments.
    // Short enough to produce an encrypted frame shorter than the maximum permitted.
    const static uint8_t ENC_BODY_DEFAULT_ID_BYTES = 4;

    // Logical header for the secureable frame format.
    // Intended to be efficient to hold and work with in memory
    // and to convert to and from wire format.
    // All of this header should be (in wire format) authenticated for secure frames.
    // Note: fl = hl-1 + bl + tl = 3+il + bl + tl
    //
    // Frame format excluding logical leading length (fl) byte:
    // +------+--------+-----------------+----+--------------------+------------------+
    // | type | seqidl | ID [0,15] bytes | bl | body [0,251] bytes | trailer 1+ bytes |
    // +------+--------+-----------------+----+--------------------+------------------+
    struct SecurableFrameHeader
        {
        // Create an instance as an invalid frame header ready to start with seqNum==0.
        // Make the frame length 0 (which is invalid).
        // Make the sequence number 0xf so that (pre-)incrementing will make it 0.
        // Make the ID length 0.
        SecurableFrameHeader() : fl(0), seqIl(0xf0) { }

        // Returns true if the frame header in this struct instance is invalid.
        // This is only reliable if all manipulation of struct content
        // is by the member functions.
        bool isInvalid() const { return(0 == fl); }

        // Minimum possible frame size is 4, excluding fl byte.
        // Minimal frame (excluding logical leading length fl byte) is:
        //   type, seq/idlen, zero-length ID, bl, zero-length body, 1-byte trailer.
        // +------+--------+----+----------------+
        // | type | seqidl | bl | 1-byte-trailer |
        // +------+--------+----+----------------+
        static const uint8_t minFrameSize = 4;

        // Maximum (small) frame size is 63, excluding fl byte.
        static const uint8_t maxSmallFrameSize = 63;
        // Frame length excluding/after this byte [0,63]; zero indicates an invalid frame.
        // Appears first on the wire to support radio hardware packet handling.
        //     fl = hl-1 + bl + tl = 3+il + bl + tl
        // where hl header length, bl body length, tl trailer length
        // Should usually be set last to leave header clearly invalid until complete.
        uint8_t fl;

        // Frame type nominally from FrameType_Secureable (bits 0-6, [1,126]).
        // Top bit indicates secure frame if 1/true.
        uint8_t fType;
        bool isSecure() const { return(0 != (0x80 & fType)); }

        // Frame sequence number mod 16 [0,15] (bits 4 to 7) and ID length [0,15] (bits 0-3).
        //
        // Sequence number increments from 0, wraps at 15;
        // increment is skipped for repeat TXes used for noise immunity.
        // If a counter is used as part of (eg) security IV/nonce
        // then these 4 bits may be its least significant bits.
        uint8_t seqIl;
        // Get frame sequence number mod 16 [0,15].
        uint8_t getSeq() const { return((seqIl >> 4) & 0xf); }
        // Get il (ID length) [0,15].
        uint8_t getIl() const { return(seqIl & 0xf); }

        // ID bytes (0 implies anonymous, 1 or 2 typical domestic, length il).
        //
        // This is the first il bytes of the leaf's (64-bit) full ID.
        // Thus this is typically the ID of the sending sensor/valve/etc,
        // but may under some circumstances (depending on message type)
        // be the ID of the target/recipient.
        //
        // Initial and 'small frame' implementations are limited to 8 bytes of ID
        const static uint8_t maxIDLength = 8;
        uint8_t id[maxIDLength];

        // Get header length including the leading frame-length byte.
        inline uint8_t getHl() const { return(4 + getIl()); }

        // Maximum small frame body size is maximum frame size minus 4, excluding fl byte.
        // This maximum size is only achieved with non-secure frames with zero-length ID.
        static const uint8_t maxSmallFrameBodySize = maxSmallFrameSize - 4;
        // Body length including any padding [0,251] but generally << 60.
        uint8_t bl;
        // Compute the offset of the body from the start of the frame starting with nominal fl byte.
        inline uint8_t getBodyOffset() const { return(getHl()); }

        // Compute tl (trailer length) [1,251]; must == 1 for insecure frame.
        // Other fields must be valid for this to return a valid answer.
        uint8_t getTl() const { return(fl - 3 - getIl() - bl); }
        // Compute the offset of the trailer from the start of the frame starting with nominal fl byte.
        uint8_t getTrailerOffset() const { return(4 + getIl() + bl); }


        // Check parameters for, and if valid then encode into the given buffer, the header for a small secureable frame.
        // The buffer starts with the fl frame length byte.
        //
        // Parameters:
        //  * buf  buffer to encode header to, of at least length buflen; never NULL
        //  * buflen  available length in buf; if too small for encoded header routine will fail (return 0)
        //  * secure_ true if this is to be a secure frame
        //  * fType_  frame type (without secure bit) in range ]FTS_NONE,FTS_INVALID_HIGH[ ie exclusive
        //  * seqNum_  least-significant 4 bits are 4 lsbs of frame sequence number
        //  * il_  ID length in bytes at most 8 (could be 15 for non-small frames)
        //  * id_  source of ID bytes, at least il_ long; NULL means fill from EEPROM
        //  * bl_  body length in bytes [0,251] at most
        //  * tl_  trailer length [1,251[ at most, always == 1 for non-secure frame
        //
        // This does not permit encoding of frames with more than 64 bytes (ie 'small' frames only).
        // This does not deal with encoding the body or the trailer.
        // Having validated the parameters they are copied into the structure
        // and then into the supplied buffer, returning the number of bytes written.
        //
        // Performs as many as possible of the 'Quick Integrity Checks' from the spec, eg SecureBasicFrame-V0.1-201601.txt
        //  1) fl >= 4 (type, seq/il, bl, trailer bytes)
        //  2) fl may be further constrained by system limits, typically to <= 63
        //  3) type (the first frame byte) is never 0x00, 0x80, 0x7f, 0xff.
        //  4) il <= 8 for initial implementations (internal node ID is 8 bytes)
        //  5) il <= fl - 4 (ID length; minimum of 4 bytes of other overhead)
        //  6) bl <= fl - 4 - il (body length; minimum of 4 bytes of other overhead)
        //  7) NOT DONE: the final frame byte (the final trailer byte) is never 0x00 nor 0xff
        //  8) tl == 1 for non-secure, tl >= 1 for secure (tl = fl - 3 - il - bl)
        // Note: fl = hl-1 + bl + tl = 3+il + bl + tl
        //
        // (If the parameters are invalid or the buffer too small, 0 is returned to indicate an error.)
        // The fl byte in the structure is set to the frame length, else 0 in case of any error.
        // Returns number of bytes of encoded header excluding nominally-leading fl length byte; 0 in case of error.
        uint8_t checkAndEncodeSmallFrameHeader(uint8_t *buf, uint8_t buflen,
                                               bool secure_, FrameType_Secureable fType_,
                                               uint8_t seqNum_,
                                               const uint8_t *id_, uint8_t il_,
                                               uint8_t bl_,
                                               uint8_t tl_);

        // Decode header and check parameters/validity for inbound short secureable frame.
        // The buffer starts with the fl frame length byte.
        //
        // Parameters:
        //  * buf  buffer to decode header from, of at least length buflen; never NULL
        //  * buflen  available length in buf; if too small for encoded header routine will fail (return 0)
        //
        // Performs as many as possible of the 'Quick Integrity Checks' from the spec, eg SecureBasicFrame-V0.1-201601.txt
        //  1) fl >= 4 (type, seq/il, bl, trailer bytes)
        //  2) fl may be further constrained by system limits, typically to <= 63
        //  3) type (the first frame byte) is never 0x00, 0x80, 0x7f, 0xff.
        //  4) il <= 8 for initial implementations (internal node ID is 8 bytes)
        //  5) il <= fl - 4 (ID length; minimum of 4 bytes of other overhead)
        //  6) bl <= fl - 4 - il (body length; minimum of 4 bytes of other overhead)
        //  7) the final frame byte (the final trailer byte) is never 0x00 nor 0xff (if whole frame available)
        //  8) tl == 1 for non-secure, tl >= 1 for secure (tl = fl - 3 - il - bl)
        // Note: fl = hl-1 + bl + tl = 3+il + bl + tl
        //
        // (If the header is invalid or the buffer too small, 0 is returned to indicate an error.)
        // The fl byte in the structure is set to the frame length, else 0 in case of any error.
        // Returns number of bytes of decoded header including nominally-leading fl length byte; 0 in case of error.
        uint8_t checkAndDecodeSmallFrameHeader(const uint8_t *buf, uint8_t buflen);

        // Compute and return CRC for non-secure frames; 0 indicates an error.
        // This is the value that should be at getTrailerOffset() / offset fl.
        // Can be called after checkAndEncodeSmallFrameHeader() or checkAndDecodeSmallFrameHeader()
        // to compute the correct CRC value;
        // the equality check (on decode) or write (on encode) will then need to be done.
        // Note that the body must already be in place in the buffer.
        //
        // Parameters:
        //  * buf  buffer containing the entire frame except trailer/CRC; never NULL
        //  * buflen  available length in buf; if too small then this routine will fail (return 0)
        uint8_t computeNonSecureFrameCRC(const uint8_t *buf, uint8_t buflen) const;
        };



    // Compose (encode) entire non-secure small frame from header params, body and CRC trailer.
    // Returns the total number of bytes written out for the frame
    // (including, and with a value one higher than the first 'fl' bytes).
    // Returns zero in case of error.
    // The supplied buffer may have to be up to 64 bytes long.
    //
    // Parameters:
    //  * buf  buffer to which is written the entire frame including trailer/CRC; never NULL
    //  * buflen  available length in buf; if too small then this routine will fail (return 0)
    //  * fType_  frame type (without secure bit) in range ]FTS_NONE,FTS_INVALID_HIGH[ ie exclusive
    //  * seqNum_  least-significant 4 bits are 4 lsbs of frame sequence number
    //  * id_ / il_  ID bytes (and length) to go in the header; NULL means take ID from EEPROM
    //  * body / bl_  body data (and length)
    uint8_t encodeNonsecureSmallFrame(uint8_t *buf, uint8_t buflen,
                                        FrameType_Secureable fType_,
                                        uint8_t seqNum_,
                                        const uint8_t *id_, uint8_t il_,
                                        const uint8_t *body, uint8_t bl_);

    // Decode entire non-secure small frame from raw frame bytes support.
    // Returns the total number of bytes read for the frame
    // (including, and with a value one higher than the first 'fl' bytes).
    // Returns zero in case of error, eg because the CRC check failed.
    //
    // Typical workflow:
    //   * decode the header alone to extract the ID and frame type
    //   * use the frame header's bl and getBodyOffset() to get the body and body length
    //
    // Parameters:
    //  * buf  buffer containing the entire frame including header and trailer; never NULL
    //  * buflen  available length in buf; if too small then this routine will fail (return 0)
    //  * sfh  decoded frame header; never NULL
    uint8_t decodeNonsecureSmallFrameRaw(const SecurableFrameHeader *sfh,
                                         const uint8_t *buf, uint8_t buflen);

//        // Round up to next 16 multiple, eg for encryption that works in fixed-size blocks for input [0,240].
//        // Eg 0 -> 0, 1 -> 16, ... 16 -> 16, 17 -> 32 ...
//        // Undefined for values above 240.
//        uint8_t roundUpTo16s(uint8_t s) { return((s + 15) & 0xf0); }

    // Pads plain-text in place prior to encryption with 32-byte fixed length padded output.
    // Simple method that allows unpadding at receiver, does padding in place.
    // Padded size is (ENC_BODY_SMALL_FIXED_CTEXT_SIZE) 32, maximum unpadded size is 31.
    // All padding bytes after input text up to final byte are zero.
    // Final byte gives number of zero bytes of padding added from plain-text to final byte itself [0,31].
    // Returns padded size in bytes (32), or zero in case of error.
    //
    // Parameters:
    //  * buf  buffer containing the plain-text; must be >= 32 bytes, never NULL
    //  * datalen  unpadded data size at start of buf; if too large (>31) then this routine will fail (return 0)
    uint8_t addPaddingTo32BTrailing0sAndPadCount(uint8_t *buf, uint8_t datalen);

    // Unpads plain-text in place prior to encryption with 32-byte fixed length padded output.
    // Reverses/validates padding applied by addPaddingTo32BTrailing0sAndPadCount().
    // Returns unpadded data length (at start of buffer) or 0xff in case of error.
    //
    // Parameters:
    //  * buf  buffer containing the plain-text; must be >= 32 bytes, never NULL
    //
    // NOTE: mqy not check that all padding bytes are actually zero.
    uint8_t removePaddingTo32BTrailing0sAndPadCount(const uint8_t *buf);


    // Signature of pointer to basic fixed-size text encryption/authentication function.
    // (Suitable for type 'O' valve/sensor small frame for example.)
    // Can be fulfilled by AES-128-GCM for example
    // where:
    //   * textSize is 32 (or zero if plaintext is NULL)
    //   * keySize is 16
    //   * nonceSize is 12
    //   * tagSize is 16
    // The plain-text (and identical cipher-text) size is picked to be
    // a multiple of the cipher's block size, or zero,
    // which implies likely requirement for padding of the plain text.
    // Note that the authenticated text size is not fixed, ie is zero or more bytes.
    // Returns true on success, false on failure.
    typedef bool (*fixed32BTextSize12BNonce16BTagSimpleEnc_ptr_t)(void *state,
            const uint8_t *key, const uint8_t *iv,
            const uint8_t *authtext, uint8_t authtextSize,
            const uint8_t *plaintext,
            uint8_t *ciphertextOut, uint8_t *tagOut);

    // Signature of pointer to basic fixed-size text decryption/authentication function.
    // (Suitable for type 'O' valve/sensor small frame for example.)
    // Can be fulfilled by AES-128-GCM for example
    // where:
    //   * textSize is 32 (or zero if ciphertext is NULL)
    //   * keySize is 16
    //   * nonceSize is 12
    //   * tagSize is 16
    // The plain-text (and identical cipher-text) size is picked to be
    // a multiple of the cipher's block size, or zero,
    // which implies likely requirement for padding of the plain text.
    // Note that the authenticated text size is not fixed, ie is zero or more bytes.
    // Decrypts/authenticates the output of a fixed32BTextSize12BNonce16BTagSimpleEnc_ptr_t function.)
    // Returns true on success, false on failure.
    typedef bool (*fixed32BTextSize12BNonce16BTagSimpleDec_ptr_t)(void *state,
            const uint8_t *key, const uint8_t *iv,
            const uint8_t *authtext, uint8_t authtextSize,
            const uint8_t *ciphertext, const uint8_t *tag,
            uint8_t *plaintextOut);


    // NULL basic fixed-size text 'encryption' function.
    // DOES NOT ENCRYPT OR AUTHENTICATE SO DO NOT USE IN PRODUCTION SYSTEMS.
    // Emulates some aspects of the process to test real implementations against,
    // and that some possible gross errors in the use of the crypto are absent.
    // Returns true on success, false on failure.
    //
    // Does not use state so that pointer may be NULL but all others must be non-NULL except plaintext.
    // Copies the plaintext to the ciphertext, unless plaintext is NULL.
    // Copies the nonce/IV to the tag and pads with trailing zeros.
    // The key is ignored (though one must be supplied).
    bool fixed32BTextSize12BNonce16BTagSimpleEnc_NULL_IMPL(void *state,
            const uint8_t *key, const uint8_t *iv,
            const uint8_t *authtext, uint8_t authtextSize,
            const uint8_t *plaintext,
            uint8_t *ciphertextOut, uint8_t *tagOut);

    // NULL basic fixed-size text 'decryption' function.
    // DOES NOT DECRYPT OR AUTHENTICATE SO DO NOT USE IN PRODUCTION SYSTEMS.
    // Emulates some aspects of the process to test real implementations against,
    // and that some possible gross errors in the use of the crypto are absent.
    // Returns true on success, false on failure.
    //
    // Does not use state so that pointer may be NULL but all others must be non-NULL except ciphertext.
    // Undoes/checks fixed32BTextSize12BNonce16BTagSimpleEnc_NULL_IMPL().
    // Copies the ciphertext to the plaintext, unless ciphertext is NULL.
    // Verifies that the tag seems to have been constructed appropriately.
    bool fixed32BTextSize12BNonce16BTagSimpleDec_NULL_IMPL(void *state,
            const uint8_t *key, const uint8_t *iv,
            const uint8_t *authtext, uint8_t authtextSize,
            const uint8_t *ciphertext, const uint8_t *tag,
            uint8_t *plaintextOut);

    // Encode entire secure small frame from header params and body and crypto support.
    // This is a raw/partial impl that requires the IV/nonce to be supplied.
    // This uses fixed32BTextSize12BNonce16BTagSimpleEnc_ptr_t style encryption/authentication.
    // The matching decryption function should be used for decoding/verifying.
    // The crypto method may need to vary based on frame type,
    // and on negotiations between the participants in the communications.
    // Returns the total number of bytes written out for the frame
    // (including, and with a value one higher than the first 'fl' bytes).
    // Returns zero in case of error.
    // The supplied buffer may have to be up to 64 bytes long.
    //
    // Note that the sequence number is taken from the 4 least significant bits
    // of the message counter (at byte 6 in the nonce).
    //
    // Parameters:
    //  * buf  buffer to which is written the entire frame including trailer; never NULL
    //  * buflen  available length in buf; if too small then this routine will fail (return 0)
    //  * fType_  frame type (without secure bit) in range ]FTS_NONE,FTS_INVALID_HIGH[ ie exclusive
    //  * id_ / il_  ID bytes (and length) to go in the header; NULL means take ID from EEPROM
    //  * body / bl_  body data (and length), before padding/encryption, no larger than ENC_BODY_SMALL_FIXED_PTEXT_MAX_SIZE
    //  * iv  12-byte initialisation vector / nonce; never NULL
    //  * e  encryption function; never NULL
    //  * state  pointer to state for e, if required, else NULL
    //  * key  secret key; never NULL
    uint8_t encodeSecureSmallFrameRaw(uint8_t *buf, uint8_t buflen,
                                    FrameType_Secureable fType_,
                                    const uint8_t *id_, uint8_t il_,
                                    const uint8_t *body, uint8_t bl_,
                                    const uint8_t *iv,
                                    fixed32BTextSize12BNonce16BTagSimpleEnc_ptr_t e,
                                    void *state, const uint8_t *key);

    // Decode entire secure small frame from raw frame bytes and crypto support.
    // This is a raw/partial impl that requires the IV/nonce to be supplied.
    // This uses fixed32BTextSize12BNonce16BTagSimpleDec_ptr_t style encryption/authentication.
    // The matching encryption function should have been used for encoding this frame.
    // The crypto method may need to vary based on frame type,
    // and on negotiations between the participants in the communications.
    // Returns the total number of bytes read for the frame
    // (including, and with a value one higher than the first 'fl' bytes).
    // Returns zero in case of error, eg because authentication failed.
    //
    // Also checks (nominally dependent on frame type and/or trailing tag byte/type) that
    // the header sequence number lsbs matches the IV message counter 4 lsbs (in byte 11),
    // ie the sequence number is not arbitrary but is derived (redundantly) from the IV.
    // (MAY NEED FIXING eg message counter moved to last IV byte or dependent and above.)
    //
    // Typical workflow:
    //   * decode the header alone to extract the ID and frame type
    //   * use those to select a candidate key, construct an iv/nonce
    //   * call this routine with that decoded header and the full buffer
    //     to authenticate and decrypt the frame.
    //
    // Note extra checks to be done:
    //   * the incoming message counter must be strictly greater than
    //     the last last authenticated message from this ID
    //     to prevent replay attacks;
    //     is quick and can also be done early to save processing energy.
    //
    // Parameters:
    //  * buf  buffer containing the entire frame including header and trailer; never NULL
    //  * buflen  available length in buf; if too small then this routine will fail (return 0)
    //  * sfh  decoded frame header; never NULL
    //  * decryptedBodyOut  body, if any, will be decoded into this;
    //        can be NULL if no plaintext is expected/wanted
    //  * decryptedBodyOutBuflen  size of decodedBodyOut to decode in to;
    //        if too small the routine will exist with an error (0)
    //  * decryptedBodyOutSize  is set to the size of the decoded body in decodedBodyOut
    //  * iv  12-byte initialisation vector / nonce; never NULL
    //  * d  decryption function; never NULL
    //  * state  pointer to state for d, if required, else NULL
    //  * key  secret key; never NULL
    uint8_t decodeSecureSmallFrameRaw(const SecurableFrameHeader *sfh,
                                    const uint8_t *buf, uint8_t buflen,
                                    fixed32BTextSize12BNonce16BTagSimpleDec_ptr_t d,
                                    void *state, const uint8_t *key, const uint8_t *iv,
                                    uint8_t *decryptedBodyOut, uint8_t decryptedBodyOutBuflen, uint8_t &decryptedBodyOutSize);

    // As for decodeSecureSmallFrameRaw() but passed a candidate node/counterparty ID
    // derived from the frame ID in the incoming header,
    // plus possible other adjustments such has forcing bit values for reverse flows.
    // This routine constructs an IV from this expanded ID
    // (which must be at least length 6 for 'O' / 0x80 style enc/auth)
    // and other information in the header
    // and then returns the result of calling decodeSecureSmallFrameRaw().
    //
    // If several candidate nodes share the ID prefix in the frame header
    // (in the extreme case with a zero-length header ID for an anonymous frame)
    // then they may all have to be tested in turn until one succeeds.
    //
    // Generally a call to this should be done AFTER checking that
    // the aggregate RXed message counter is higher than for the last successful receive
    // (for this node and flow direction)
    // and after a success those message counters should be updated
    // (which may involve more than a simple increment)
    // to the new values to prevent replay attacks.
    //
    //   * adjID / adjIDLen  adjusted candidate ID (never NULL)
    //         and available length (must be >= 6)
    //         based on the received ID in (the already structurally validated) header
    uint8_t decodeSecureSmallFrameFromID(const SecurableFrameHeader *sfh,
                                    const uint8_t *buf, uint8_t buflen,
                                    fixed32BTextSize12BNonce16BTagSimpleDec_ptr_t d,
                                    const uint8_t *adjID, uint8_t adjIDLen,
                                    void *state, const uint8_t *key,
                                    uint8_t *decryptedBodyOut, uint8_t decryptedBodyOutBuflen, uint8_t &decryptedBodyOutSize);

    // Note that the message counter is designed to:
    //  a) prevent reuse of IVs, which can fatally weaken the cipher,
    //  b) avoid replay attacks.
    //
    // The implementation on both TX and RX sides should:
    //  a) allow nominally 10 years' life from the non-volatile store and thus the unit,
    //  b) be resistant to (for example) deliberate power-cycling during update,
    //  c) random EEPROM byte failures.
    //
    // Some assumptions:
    //  a) aiming for 10 years' continuous product life at transmitters and receivers,
    //  b) around one TX per sensor/valve node per 4 minutes,
    //  c) ~100k full erase/write cycles per EEPROM byte (partial writes can be cheaper), as ATmega328P.
    //
<<<<<<< HEAD
    // 100k updates over 10Y implies ~10k/y or about 1 per hour;
    // that is about one full EEPROM erase/write per 15 messages at one message per 4 minutes.
    //
=======
>>>>>>> 05286a1b
    // Load the raw form of the persistent reboot/restart message counter from EEPROM into the supplied array.
    // Deals with inversion, but does not interpret the data or check CRCs etc.
    // Separates the EEPROM access from the data interpretation to simplify unit testing.
    // Buffer must be VOP2BASE_EE_LEN_PERSISTENT_MSG_RESTART_CTR bytes long.
    // Not ISR-safe.
    void loadRaw3BytePersistentTXRestartCounterFromEEPROM(uint8_t *loadBuf);
    // Interpret RAM copy of persistent reboot/restart message counter, ie 3 MSBs of message counter; returns false on failure.
    // Combines results from primary and secondary as appropriate,
    // for example to recover from message counter corruption due to a failure during write.
    // TODO: should still do more to (for example) rewrite failed copy for resilience against multiple write failures.
    // Deals with inversion and checksum checking.
    // Input buffer (loadBuf) must be VOP2BASE_EE_LEN_PERSISTENT_MSG_RESTART_CTR bytes long.
    // Output buffer (buf) must be 3 bytes long.
    // Will report failure when count is all 0xff values.
    static const uint8_t primaryPeristentTXMessageRestartCounterBytes = 3;
    bool read3BytePersistentTXRestartCounter(const uint8_t *loadBuf, uint8_t *buf);
    // Increment RAM copy of persistent reboot/restart message counter; returns false on failure.
    // Will refuse to increment such that the top byte overflows, ie when already at 0xff.
    // Updates the CRC.
    // Input/output buffer (loadBuf) must be VOP2BASE_EE_LEN_PERSISTENT_MSG_RESTART_CTR bytes long.
    bool increment3BytePersistentTXRestartCounter(uint8_t *loadBuf);
    // Get the 3 bytes of persistent reboot/restart message counter, ie 3 MSBs of message counter; returns false on failure.
    // Combines results from primary and secondary as appropriate.
    // Deals with inversion and checksum checking.
    // Output buffer (buf) must be 3 bytes long.
    bool get3BytePersistentTXRestartCounter(uint8_t *buf);

    // Reset the persistent reboot/restart message counter in EEPROM; returns false on failure.
    // TO BE USED WITH EXTREME CAUTION: reusing the message counts and resulting IVs
    // destroys the security of the cipher.
    // Probably only sensible to call this when changing either the ID or the key (or both).
    // This can reset the restart counter to all zeros (erasing the underlying EEPROM bytes),
    // or (default) reset only the most significant bits to zero (preserving device life)
    // but inject entropy into the least significant bits to reduce risk value/IV reuse in error.
    // If called with false then interrupts should not be blocked to allow entropy gathering,
    // and counter is guaranteed to be non-zero.
    bool resetRaw3BytePersistentTXRestartCounterInEEPROM(bool allZeros = false);
    // Increment EEPROM copy of persistent reboot/restart message counter; returns false on failure.
    // Will refuse to increment such that the top byte overflows, ie when already at 0xff.
    // TO BE USED WITH EXTREME CAUTION: calling this unnecessarily will shorten life before needing to change ID/key.
    bool increment3BytePersistentTXRestartCounter();

    // Get primary (semi-persistent) message counter for TX from an OpenTRV leaf under its own ID.
    // This counter increases monotonically
    // (and so may provide a sequence number)
    // and is designed never to repeat a value
    // which is very important for AES-GCM in particular
    // as reuse of an IV (that includes this counter)
    // badly undermines security of particular key.
    // This counter may be shared across TXes with multiple keys if need be,
    // though would normally we only associated with one key.
    // This counter can can be reset if associated with entirely new keys.
    // The top 3 of the 6 bytes of the counter are persisted in non-volatile storage
    // and incremented after a reboot/restart
    // and if the lower 3 bytes overflow into them.
    // Some of the lest significant bits of the lower three (ephemeral) bytes
    // may be initialised with entropy over a restart
    // to help make 'cracking' the key harder
    // and to reduce the chance of reuse of IVs
    // even in the face of hardware or software error.
    // When this counter reaches 0xffffffffffff then no more messages can be sent
    // until new keys are shared and the counter is reset.
    static const uint8_t primaryPeristentTXMessageCounterBytes = 6;
    // Fills the supplied 6-byte array with the monotonically-increasing primary TX counter.
    // Returns true on success; false on failure for example because the counter has reached its maximum value.
    // Highest-index bytes in the array increment fastest.
    // Not ISR-safe.
    bool getPrimarySecure6BytePersistentTXMessageCounter(uint8_t *buf);

    // Fill in 12-byte IV for 'O'-style (0x80) AESGCM security for a frame to TX.
    // This uses the local node ID as-is for the first 6 bytes.
    // This uses and increments the primary message counter for the last 6 bytes.
    // Returns true on success, false on failure eg due to message counter generation failure.
    bool compute12ByteIDAndCounterIVForTX(uint8_t *ivBuf);


    // CONVENIENCE/BOILERPLATE METHODS

    // Create non-secure Alive / beacon (FTS_ALIVE) frame with an empty body.
    // Returns number of bytes written to buffer, or 0 in case of error.
    // Note that the frame will be 5 + ID-length (up to maxIDLength) bytes,
    // so the buffer must be large enough to accommodate that.
    //  * buf  buffer to which is written the entire frame including trailer; never NULL
    //  * buflen  available length in buf; if too small then this routine will fail (return 0)
    //  * seqNum_  least-significant 4 bits are 4 lsbs of frame sequence number
    //  * id_ / il_  ID bytes (and length) to go in the header; NULL means take ID from EEPROM
    static const uint8_t generateNonsecureBeaconMaxBufSize = 5 + SecurableFrameHeader::maxIDLength;
    uint8_t generateNonsecureBeacon(uint8_t *buf, uint8_t buflen,
                                    const uint8_t seqNum_,
                                    const uint8_t *id_, uint8_t il_);

    // Create secure Alive / beacon (FTS_ALIVE) frame with an empty body.
    // Returns number of bytes written to buffer, or 0 in case of error.
    // Note that the frame will be 27 + ID-length (up to maxIDLength) bytes,
    // so the buffer must be large enough to accommodate that.
    //  * buf  buffer to which is written the entire frame including trailer; never NULL
    //  * buflen  available length in buf; if too small then this routine will fail (return 0)
    //  * id_ / il_  ID bytes (and length) to go in the header; NULL means take ID from EEPROM
    //  * iv  12-byte initialisation vector / nonce; never NULL
    //  * key  16-byte secret key; never NULL
    // NOTE: this version requires the IV to be supplied and the transmitted ID length to chosen.
    static const uint8_t generateSecureBeaconMaxBufSize = 27 + SecurableFrameHeader::maxIDLength;
    uint8_t generateSecureBeaconRaw(uint8_t *buf, uint8_t buflen,
                                    const uint8_t *id_, uint8_t il_,
                                    const uint8_t *const iv,
                                    const fixed32BTextSize12BNonce16BTagSimpleEnc_ptr_t e,
                                    void *state, const uint8_t *key);

    // Create secure Alive / beacon (FTS_ALIVE) frame with an empty body for transmission.
    // Returns number of bytes written to buffer, or 0 in case of error.
    // The IV is constructed from the node ID and the primary TX message counter.
    // Note that the frame will be 27 + ID-length (up to maxIDLength) bytes,
    // so the buffer must be large enough to accommodate that.
    //  * buf  buffer to which is written the entire frame including trailer; never NULL
    //  * buflen  available length in buf; if too small then this routine will fail (return 0)
    //  * il_  ID length for the header; ID comes from EEPROM
    //  * key  16-byte secret key; never NULL
    uint8_t generateSecureBeaconRawForTX(uint8_t *buf, uint8_t buflen,
                                    uint8_t il_,
                                    fixed32BTextSize12BNonce16BTagSimpleEnc_ptr_t e,
                                    void *state, const uint8_t *key);

    // Create simple 'O' (FTS_BasicSensorOrValve) frame with an optional stats section for transmission.
    // Returns number of bytes written to buffer, or 0 in case of error.
    // The IV is constructed from the node ID and the primary TX message counter.
    // Note that the frame will be 27 + ID-length (up to maxIDLength) bytes,
    // so the buffer must be large enough to accommodate that.
    //  * buf  buffer to which is written the entire frame including trailer; never NULL
    //  * buflen  available length in buf; if too small then this routine will fail (return 0)
    //  * valvePC  percentage valve is open or 0x7f if no valve to report on
    //  * statsJSON  '\0'-terminated {} JSON stats, or NULL if none.
    //  * il_  ID length for the header; ID comes from EEPROM
    //  * key  16-byte secret key; never NULL
    uint8_t generateSecureOFrameRawForTX(uint8_t *buf, uint8_t buflen,
                                    uint8_t il_,
                                    uint8_t valvePC,
                                    const char *statsJSON,
                                    fixed32BTextSize12BNonce16BTagSimpleEnc_ptr_t e,
                                    void *state, const uint8_t *key);


    }


/* LIBRARY INTERDEPENDENCY POLICY FOR CRYPTO AND SECURE FRAMES

DHD20160106

I have been deciding how best to get at the encryption needed for secure frame support in
OTRadioLink/BASELIB without making the OTAESGCM and OTRadioLink libraries interdependent.

In particular I want to keep OTAESGCM as lightweight as possible and in no way dependent
on our V0p2 hardware support for example.

I also don’t want to force occasional developers against V0P2 code to load up lots of code
and libs that they may not even need (eg OTAESGCM) in some kind of DLL hell equivalent.

I propose to require pointers to enc/dec routines with the right signature to be made available
at run-time to the OTRadioLink frame RX/TX support routines, which means that only the top level
code that needs the secure frame functionality need link in the OTAESGCM lib, and other apps
get no dependency.  (Note, I’m relying on C++ type safety on signatures here ideally,
to completely minimise mutual dependencies, though there’s still the issue of retained/opaque
state to deal with, etc, etc.)

It also means that different enc/auth mechanisms can be selected at run-time or compile-time.
 */



#endif<|MERGE_RESOLUTION|>--- conflicted
+++ resolved
@@ -520,6 +520,8 @@
                                     void *state, const uint8_t *key,
                                     uint8_t *decryptedBodyOut, uint8_t decryptedBodyOutBuflen, uint8_t &decryptedBodyOutSize);
 
+    // Design notes on use of message counters vs novn-volatile storage life, eg for ATMega328P.
+    //
     // Note that the message counter is designed to:
     //  a) prevent reuse of IVs, which can fatally weaken the cipher,
     //  b) avoid replay attacks.
@@ -534,12 +536,9 @@
     //  b) around one TX per sensor/valve node per 4 minutes,
     //  c) ~100k full erase/write cycles per EEPROM byte (partial writes can be cheaper), as ATmega328P.
     //
-<<<<<<< HEAD
     // 100k updates over 10Y implies ~10k/y or about 1 per hour;
     // that is about one full EEPROM erase/write per 15 messages at one message per 4 minutes.
-    //
-=======
->>>>>>> 05286a1b
+
     // Load the raw form of the persistent reboot/restart message counter from EEPROM into the supplied array.
     // Deals with inversion, but does not interpret the data or check CRCs etc.
     // Separates the EEPROM access from the data interpretation to simplify unit testing.
