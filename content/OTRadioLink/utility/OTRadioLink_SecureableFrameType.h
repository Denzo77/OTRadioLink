/*
The OpenTRV project licenses this file to you
under the Apache Licence, Version 2.0 (the "Licence");
you may not use this file except in compliance
with the Licence. You may obtain a copy of the Licence at

http://www.apache.org/licenses/LICENSE-2.0

Unless required by applicable law or agreed to in writing,
software distributed under the Licence is distributed on an
"AS IS" BASIS, WITHOUT WARRANTIES OR CONDITIONS OF ANY
KIND, either express or implied. See the Licence for the
specific language governing permissions and limitations
under the Licence.

Author(s) / Copyright (s): Damon Hart-Davis 2015--2016
*/

/*
 * Radio message secureable frame types and related information.
 *
 * Based on 2015Q4 spec and successors:
 *     http://www.earth.org.uk/OpenTRV/stds/network/20151203-DRAFT-SecureBasicFrame.txt
 *     https://raw.githubusercontent.com/DamonHD/OpenTRV/master/standards/protocol/IoTCommsFrameFormat/SecureBasicFrame-*.txt
 */

#ifndef ARDUINO_LIB_OTRADIOLINK_SECUREABLEFRAMETYPE_H
#define ARDUINO_LIB_OTRADIOLINK_SECUREABLEFRAMETYPE_H

#include <stdint.h>

namespace OTRadioLink
    {


    // Secureable (V0p2) messages.
    //
    // Based on 2015Q4 spec and successors:
    //     http://www.earth.org.uk/OpenTRV/stds/network/20151203-DRAFT-SecureBasicFrame.txt
    //     https://raw.githubusercontent.com/DamonHD/OpenTRV/master/standards/protocol/IoTCommsFrameFormat/SecureBasicFrame-V0.1-201601.txt
    //
    // This is primarily intended for local wireless communications
    // between sensors/actuators and a local hub/concentrator,
    // but should be robust enough to traverse public WANs in some circumstances.
    //
    // This can be used in a lightweight non-secure form,
    // or in a secured form,
    // with the security nominally including authentication and encryption,
    // with algorithms and parameters agreed in advance between leaf and hub,
    // and possibly varying by message type.
    // The initial supported auth/enc crypto mechanism (as of 2015Q4)
    // is AES-GCM with 128-bit pre-shared keys (and pre-shared IDs).
    //
    // The leading byte received indicates the length of frame that follows,
    // with the following byte indicating the frame type.
    // The leading frame-length byte allows efficient packet RX with many low-end radios.
    //
    // Frame types of 32/0x20 or above are reserved to OpenTRV to define.
    // Frame types < 32/0x20 (ignoring secure bit) are defined as
    // local-use-only and may be defined and used privately
    // (within a local radio network ~100m max or local wired network)
    // for any reasonable purpose providing use is generally consistent with
    // the rest of the protocol,
    // and providing that frames are not allowed to escape the local network.
    enum FrameType_Secureable
        {
        // No message should be type 0x00/0x01 (nor 0x7f/0xff).
        FTS_NONE                        = 0,
        FTS_INVALID_HIGH                = 0x7f,

        // Frame types < 32/0x20 (ignoring secure bit) are defined as local-use-only.
        FTS_MAX_LOCAL_TYPE              = 31,
        // Frame types of 32/0x20 or above are reserved to OpenTRV to define.
        FTS_MAN_PUBLIC_TYPE             = 32,

        // "I'm alive" message with empty (zero-length) message body.
        // Same crypto algorithm as 'O' frame type to be used when secure.
        // This message can be sent asynchronously,
        // or after a short randomised delay in response to a broadcast liveness query.
        // ID should not be zero length as this makes little sense anonymously.
        FTS_ALIVE                       = '!',

        // OpenTRV basic valve/sensor leaf-to-hub frame (secure if high-bit set).
        FTS_BasicSensorOrValve          = 'O', // 0x4f
        };

    // A high bit set (0x80) in the type indicates the secure message format variant.
    // The frame type is part of the authenticated data.
    const static uint8_t SECUREABLE_FRAME_TYPE_SEC_FLAG = 0x80;

    // Logical header for the secureable frame format.
    // Intended to be efficient to hold and work with in memory
    // and to convert to and from wire format.
    // All of this header should be (in wire format) authenticated for secure frames.
    // Note: fl = hl-1 + bl + tl = 3+il + bl + tl
    struct SecurableFrameHeader
        {
        // Create an instance as an invalid frame header (invalid length and ID).
        SecurableFrameHeader() : fl(0) { id[0] = 0xff; }

        // Returns true if the frame header in this struct instance is invalid.
        // This is only reliable if all manipulation of struct content
        // is by the member functions.
        bool isInvalid() const { return(0 == fl); }

        // Maximum (small) frame size is 63, excluding fl byte.
        static const uint8_t maxSmallFrameSize = 63;
        // Frame length excluding/after this byte; zero indicates an invalid frame.
        // Appears first on the wire to support radio hardware packet handling.
        //     fl = hl-1 + bl + tl = 3+il + bl + tl
        // where hl header length, bl body length, tl trailer length
        // Should usually be set last to leave header clearly invalid until complete.
        uint8_t fl;

        // Frame type nominally from FrameType_Secureable (bits 0-6, [1,126]).
        // Top bit indicates secure frame if 1/true.
        uint8_t fType;
        bool isSecure() const { return(0 != (0x80 & fType)); }

        // Frame sequence number mod 16 [0,15] (bits 4 to 7) and ID length [0,15] (bits 0-3).
        //
        // Sequence number increments from 0, wraps at 15;
        // increment is skipped for repeat TXes used for noise immunity.
        // If a counter is used as part of (eg) security IV/nonce
        // then these 4 bits may be its least significant bits.
        uint8_t seqIl;
        // Get frame sequence number mod 16 [0,15].
        uint8_t getSeq() const { return((seqIl >> 4) & 0xf); }
        // Get il (ID length) [0,15].
        uint8_t getIl() const { return(seqIl & 0xf); }

        // ID bytes (0 implies anonymous, 1 or 2 typical domestic, length il).
        //
        // This is the first il bytes of the leaf's (64-bit) full ID.
        // Thus this is typically the ID of the sending sensor/valve/etc,
        // but may under some circumstances (depending on message type)
        // be the ID of the target/recipient.
        //
        // Initial and 'small frame' implementations are limited to 8 bytes of ID
        const static uint8_t maxIDLength = 8;
        uint8_t id[maxIDLength];

        // Body length including any padding [0,251] but generally << 60.
        uint8_t bl;
        // Compute the offset of the body from the start of the frame starting wth nominal fl byte.
        uint8_t getBodyOffset() const { return(4 + getIl()); }

        // Compute tl (trailer length) [1,251]; must == 1 for insecure frame.
        // Other fields must be valid for this to return a valid answer.
        uint8_t getTl() const { return(fl - 3 - getIl() - bl); }
        // Compute the offset of the trailer from the start of the frame starting with nominal fl byte.
        uint8_t getTrailerOffset() const { return(4 + getIl() + bl); }


        // Check parameters for, and if valid then encode into the given buffer, the header for a small secureable frame.
        // The buffer starts with the fl frame length byte.
        //
        // Parameters:
        //  * buf  buffer to encode header to, of at least length buflen; never NULL
        //  * buflen  available length in buf; if too small for encoded header routine will fail (return 0)
        //  * secure_ true if this is to be a secure frame
        //  * fType_  frame type (without secure bit) in range ]FTS_NONE,FTS_INVALID_HIGH[ ie exclusive
        //  * seqNum_  least-significant 4 bits are 4 lsbs of frame sequence number
        //  * il_  ID length in bytes at most 8 (could be 15 for non-small frames)
        //  * id_  source of ID bytes, at least il_ long; NULL means pre-filled but must not start with 0xff.
        //  * bl_  body length in bytes [0,251] at most
        //  * tl_  trailer length [1,251[ at most, always == 1 for non-secure frame
        //
        // This does not permit encoding of frames with more than 64 bytes (ie 'small' frames only).
        // This does not deal with encoding the body or the trailer.
        // Having validated the parameters they are copied into the structure
        // and then into the supplied buffer, returning the number of bytes written.
        //
        // Performs as many as possible of the 'Quick Integrity Checks' from the spec, eg SecureBasicFrame-V0.1-201601.txt
        //  1) fl >= 4 (type, seq/il, bl, trailer bytes)
        //  2) fl may be further constrained by system limits, typically to <= 63
        //  3) type (the first frame byte) is never 0x00, 0x80, 0x7f, 0xff.
        //  4) il <= 8 for initial implementations (internal node ID is 8 bytes)
        //  5) il <= fl - 4 (ID length; minimum of 4 bytes of other overhead)
        //  6) bl <= fl - 4 - il (body length; minimum of 4 bytes of other overhead)
        //  7) NOT DONE: the final frame byte (the final trailer byte) is never 0x00 nor 0xff
        //  8) tl == 1 for non-secure, tl >= 1 for secure (tl = fl - 3 - il - bl)
        // Note: fl = hl-1 + bl + tl = 3+il + bl + tl
        //
        // (If the parameters are invalid or the buffer too small, 0 is returned to indicate an error.)
        // The fl byte in the structure is set to the frame length, else 0 in case of any error.
        // Returns number of bytes of encoded header excluding nominally-leading fl length byte; 0 in case of error.
        uint8_t checkAndEncodeSmallFrameHeader(uint8_t *buf, uint8_t buflen,
                                               bool secure_, FrameType_Secureable fType_,
                                               uint8_t seqNum_,
                                               uint8_t il_, const uint8_t *id_,
                                               uint8_t bl_,
                                               uint8_t tl_);

        // Loads the node ID from the EEPROM or other non-volatile ID store.
        // Can be called before a call to checkAndEncodeSmallFrameHeader() with id_ == NULL.
        // Pads at end with 0xff if the EEPROM ID is shorter than the maximum 'short frame' ID.
        uint8_t loadIDFromEEPROM();

        // Decode header and check parameters/validity for inbound short secureable frame.
        // The buffer starts with the fl frame length byte.
        //
        // Parameters:
        //  * buf  buffer to decode header from, of at least length buflen; never NULL
        //  * buflen  available length in buf; if too small for encoded header routine will fail (return 0)
        //
        // Performs as many as possible of the 'Quick Integrity Checks' from the spec, eg SecureBasicFrame-V0.1-201601.txt
        //  1) fl >= 4 (type, seq/il, bl, trailer bytes)
        //  2) fl may be further constrained by system limits, typically to <= 63
        //  3) type (the first frame byte) is never 0x00, 0x80, 0x7f, 0xff.
        //  4) il <= 8 for initial implementations (internal node ID is 8 bytes)
        //  5) il <= fl - 4 (ID length; minimum of 4 bytes of other overhead)
        //  6) bl <= fl - 4 - il (body length; minimum of 4 bytes of other overhead)
        //  7) the final frame byte (the final trailer byte) is never 0x00 nor 0xff (if whole frame available)
        //  8) tl == 1 for non-secure, tl >= 1 for secure (tl = fl - 3 - il - bl)
        // Note: fl = hl-1 + bl + tl = 3+il + bl + tl
        //
        // (If the header is invalid or the buffer too small, 0 is returned to indicate an error.)
        // The fl byte in the structure is set to the frame length, else 0 in case of any error.
        // Returns number of bytes of decoded header excluding nominally-leading fl length byte; 0 in case of error.
        uint8_t checkAndDecodeSmallFrameHeader(const uint8_t *buf, uint8_t buflen);

        // Compute and return CRC for non-secure frames; 0 indicates an error.
        // This is the value that should be at getTrailerOffset().
        // Can be called after checkAndEncodeSmallFrameHeader() or checkAndDecodeSmallFrameHeader()
        // to compute the correct CRC value;
        // the equality check (on decode) or write (on encode) will then need to be done.
        //
        // Parameters:
        //  * buf  buffer containing the entire frame except trailer/CRC; never NULL
        //  * buflen  available length in buf; if too small then this routine will fail (return 0)
        uint8_t computeNonSecureFrameCRC(const uint8_t *buf, uint8_t buflen) const;

<<<<<<< HEAD
        // Round up to next 16 multiple, eg for encryption that works in fixed-size blocks for input [0,240].
        // Eg 0 -> 0, 1 -> 16, ... 16 -> 16, 17 -> 32 ...
        // Undefined for values above 240.
        uint8_t roundUp16(uint8_t s) { return((s + 15) & 0xf0); }

=======
>>>>>>> fc15763a
//        // Padding method of plain-text prior to encryption with 16-byte block length.
//        // Does padding in place.
//        // Returns padded size in bytes, or zero in case of error.
//        uint8_t addPaddingTo16BTrailing0sAndPadCount(const uint8_t *buf, uint8_t buflen, unit8_t datalen) const;
        };


    }

#endif<|MERGE_RESOLUTION|>--- conflicted
+++ resolved
@@ -88,6 +88,18 @@
     // The frame type is part of the authenticated data.
     const static uint8_t SECUREABLE_FRAME_TYPE_SEC_FLAG = 0x80;
 
+    // For most small frames generally the maximum encrypted body size is 32.
+    // That represents ~50% of the potential payload of a small (~63) byte frame.
+    // Always padding to that size is simple and makes traffic analysis harder.
+    // More sophisticated padding schemes are allowed to pad to smaller than 32,
+    // eg to 16 bytes for 16-byte-block encryption mechanisms,
+    // to conserve bandwidth.
+    const static uint8_t ENC_BODY_SMALL_FIXED_CTEXT_SIZE = 32;
+
+    // For fixed-size default encrypted bodies the maximum plaintext size is one less.
+    const static uint8_t ENC_BODY_SMALL_FIXED_PTEXT_MAX_SIZE =
+        ENC_BODY_SMALL_FIXED_CTEXT_SIZE - 1;
+
     // Logical header for the secureable frame format.
     // Intended to be efficient to hold and work with in memory
     // and to convert to and from wire format.
@@ -231,18 +243,18 @@
         //  * buflen  available length in buf; if too small then this routine will fail (return 0)
         uint8_t computeNonSecureFrameCRC(const uint8_t *buf, uint8_t buflen) const;
 
-<<<<<<< HEAD
         // Round up to next 16 multiple, eg for encryption that works in fixed-size blocks for input [0,240].
         // Eg 0 -> 0, 1 -> 16, ... 16 -> 16, 17 -> 32 ...
         // Undefined for values above 240.
         uint8_t roundUp16(uint8_t s) { return((s + 15) & 0xf0); }
 
-=======
->>>>>>> fc15763a
-//        // Padding method of plain-text prior to encryption with 16-byte block length.
-//        // Does padding in place.
-//        // Returns padded size in bytes, or zero in case of error.
-//        uint8_t addPaddingTo16BTrailing0sAndPadCount(const uint8_t *buf, uint8_t buflen, unit8_t datalen) const;
+        // Padding method of plain-text prior to encryption with 32-byte fixed length padded output.
+        // Does padding in place.
+        // Padded size is 32, maximum unpadded size is 31.
+        // All padding bytes after input text up to final byte are zero.
+        // Final byte gives number of bytes of padding added including the final byte.
+        // Returns padded size in bytes (32), or zero in case of error.
+        uint8_t addPaddingTo32BTrailing0sAndPadCount(const uint8_t *buf, uint8_t buflen, uint8_t datalen) const;
         };
 
 
