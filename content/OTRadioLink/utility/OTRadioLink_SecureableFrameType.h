/*
The OpenTRV project licenses this file to you
under the Apache Licence, Version 2.0 (the "Licence");
you may not use this file except in compliance
with the Licence. You may obtain a copy of the Licence at

http://www.apache.org/licenses/LICENSE-2.0

Unless required by applicable law or agreed to in writing,
software distributed under the Licence is distributed on an
"AS IS" BASIS, WITHOUT WARRANTIES OR CONDITIONS OF ANY
KIND, either express or implied. See the Licence for the
specific language governing permissions and limitations
under the Licence.

Author(s) / Copyright (s): Damon Hart-Davis 2015--2016
*/

/*
 * Radio message secureable frame types and related information.
 *
 * Based on 2015Q4 spec and successors:
 *     http://www.earth.org.uk/OpenTRV/stds/network/20151203-DRAFT-SecureBasicFrame.txt
 *     https://raw.githubusercontent.com/DamonHD/OpenTRV/master/standards/protocol/IoTCommsFrameFormat/SecureBasicFrame-*.txt
 */

#ifndef ARDUINO_LIB_OTRADIOLINK_SECUREABLEFRAMETYPE_H
#define ARDUINO_LIB_OTRADIOLINK_SECUREABLEFRAMETYPE_H

#include <stdint.h>
#include <OTV0p2Base.h>


namespace OTRadioLink
    {


    // Secureable (V0p2) messages.
    //
    // Based on 2015Q4 spec and successors:
    //     http://www.earth.org.uk/OpenTRV/stds/network/20151203-DRAFT-SecureBasicFrame.txt
    //     https://raw.githubusercontent.com/DamonHD/OpenTRV/master/standards/protocol/IoTCommsFrameFormat/SecureBasicFrame-V0.1-201601.txt
    //
    // This is primarily intended for local wireless communications
    // between sensors/actuators and a local hub/concentrator,
    // but should be robust enough to traverse public WANs in some circumstances.
    //
    // This can be used in a lightweight non-secure form,
    // or in a secured form,
    // with the security nominally including authentication and encryption,
    // with algorithms and parameters agreed in advance between leaf and hub,
    // and possibly varying by message type.
    // The initial supported auth/enc crypto mechanism (as of 2015Q4)
    // is AES-GCM with 128-bit pre-shared keys (and pre-shared IDs).
    //
    // The leading byte received indicates the length of frame that follows,
    // with the following byte indicating the frame type.
    // The leading frame-length byte allows efficient packet RX with many low-end radios.
    //
    // Frame types of 32/0x20 or above are reserved to OpenTRV to define.
    // Frame types < 32/0x20 (ignoring secure bit) are defined as
    // local-use-only and may be defined and used privately
    // (within a local radio network ~100m max or local wired network)
    // for any reasonable purpose providing use is generally consistent with
    // the rest of the protocol,
    // and providing that frames are not allowed to escape the local network.
    enum FrameType_Secureable
        {
        // No message should be type 0x00/0x01 (nor 0x7f/0xff).
        FTS_NONE                        = 0,
        FTS_INVALID_HIGH                = 0x7f,

        // Frame types < 32/0x20 (ignoring secure bit) are defined as local-use-only.
        FTS_MAX_LOCAL_TYPE              = 31,
        // Frame types of 32/0x20 or above are reserved to OpenTRV to define.
        FTS_MIN_PUBLIC_TYPE             = 32,

        // "I'm alive" / beacon message generally with empty (zero-length) message body.
        // Uses same crypto algorithm as 'O' frame type when secure.
        // This message can be sent asynchronously,
        // or after a short randomised delay in response to a broadcast liveness query.
        // ID should usually not be zero length (or any non-unique prefix)
        // as the computational burden on the receiver could be large.
        FTS_ALIVE                       = '!',

        // OpenTRV basic valve/sensor leaf-to-hub frame (secure if high-bit set).
        FTS_BasicSensorOrValve          = 'O', // 0x4f
        };

    // A high bit set (0x80) in the type indicates the secure message format variant.
    // The frame type is part of the authenticated data.
    const static uint8_t SECUREABLE_FRAME_TYPE_SEC_FLAG = 0x80;

    // For most small frames generally the maximum encrypted body size is 32.
    // That represents ~50% of the potential payload of a small (~63) byte frame.
    // Always padding to that size is simple and makes traffic analysis harder.
    // More sophisticated padding schemes are allowed to pad to smaller than 32,
    // eg to 16 bytes for 16-byte-block encryption mechanisms,
    // to conserve bandwidth.
    const static uint8_t ENC_BODY_SMALL_FIXED_CTEXT_SIZE = 32;

    // For fixed-size default encrypted bodies the maximum plaintext size is one less.
    const static uint8_t ENC_BODY_SMALL_FIXED_PTEXT_MAX_SIZE =
        ENC_BODY_SMALL_FIXED_CTEXT_SIZE - 1;

    // Logical header for the secureable frame format.
    // Intended to be efficient to hold and work with in memory
    // and to convert to and from wire format.
    // All of this header should be (in wire format) authenticated for secure frames.
    // Note: fl = hl-1 + bl + tl = 3+il + bl + tl
    //
    // Frame format excluding logical leading length (fl) byte:
    // +------+--------+-----------------+----+--------------------+------------------+
    // | type | seqidl | ID [0,15] bytes | bl | body [0,254] bytes | trailer 1+ bytes |
    // +------+--------+-----------------+----+--------------------+------------------+
    struct SecurableFrameHeader
        {
        // Create an instance as an invalid frame header ready to start with seqNum==0.
        // Make the frame length 0 (which is invalid).
        // Make the sequence number 0xf so that (pre-)incrementing will make it 0.
        // Make the ID length 0.
        SecurableFrameHeader() : fl(0), seqIl(0xf0) { }

        // Returns true if the frame header in this struct instance is invalid.
        // This is only reliable if all manipulation of struct content
        // is by the member functions.
        bool isInvalid() const { return(0 == fl); }

        // Minimum possible frame size is 4, excluding fl byte.
        // Minimal frame (excluding logical leading length fl byte) is:
        //   type, seq/idlen, zero-length ID, bl, zero-length body, 1-byte trailer.
        // +------+--------+----+----------------+
        // | type | seqidl | bl | 1-byte-trailer |
        // +------+--------+----+----------------+
        static const uint8_t minFrameSize = 4;

        // Maximum (small) frame size is 63, excluding fl byte.
        static const uint8_t maxSmallFrameSize = 63;
        // Frame length excluding/after this byte [0,63]; zero indicates an invalid frame.
        // Appears first on the wire to support radio hardware packet handling.
        //     fl = hl-1 + bl + tl = 3+il + bl + tl
        // where hl header length, bl body length, tl trailer length
        // Should usually be set last to leave header clearly invalid until complete.
        uint8_t fl;

        // Frame type nominally from FrameType_Secureable (bits 0-6, [1,126]).
        // Top bit indicates secure frame if 1/true.
        uint8_t fType;
        bool isSecure() const { return(0 != (0x80 & fType)); }

        // Frame sequence number mod 16 [0,15] (bits 4 to 7) and ID length [0,15] (bits 0-3).
        //
        // Sequence number increments from 0, wraps at 15;
        // increment is skipped for repeat TXes used for noise immunity.
        // If a counter is used as part of (eg) security IV/nonce
        // then these 4 bits may be its least significant bits.
        uint8_t seqIl;
        // Get frame sequence number mod 16 [0,15].
        uint8_t getSeq() const { return((seqIl >> 4) & 0xf); }
        // Get il (ID length) [0,15].
        uint8_t getIl() const { return(seqIl & 0xf); }

        // ID bytes (0 implies anonymous, 1 or 2 typical domestic, length il).
        //
        // This is the first il bytes of the leaf's (64-bit) full ID.
        // Thus this is typically the ID of the sending sensor/valve/etc,
        // but may under some circumstances (depending on message type)
        // be the ID of the target/recipient.
        //
        // Initial and 'small frame' implementations are limited to 8 bytes of ID
        const static uint8_t maxIDLength = 8;
        uint8_t id[maxIDLength];

        // Get header length including the leading frame-length byte.
        inline uint8_t getHl() const { return(4 + getIl()); }

        // Body length including any padding [0,251] but generally << 60.
        uint8_t bl;
        // Compute the offset of the body from the start of the frame starting wth nominal fl byte.
        inline uint8_t getBodyOffset() const { return(getHl()); }

        // Compute tl (trailer length) [1,251]; must == 1 for insecure frame.
        // Other fields must be valid for this to return a valid answer.
        uint8_t getTl() const { return(fl - 3 - getIl() - bl); }
        // Compute the offset of the trailer from the start of the frame starting with nominal fl byte.
        uint8_t getTrailerOffset() const { return(4 + getIl() + bl); }


        // Check parameters for, and if valid then encode into the given buffer, the header for a small secureable frame.
        // The buffer starts with the fl frame length byte.
        //
        // Parameters:
        //  * buf  buffer to encode header to, of at least length buflen; never NULL
        //  * buflen  available length in buf; if too small for encoded header routine will fail (return 0)
        //  * secure_ true if this is to be a secure frame
        //  * fType_  frame type (without secure bit) in range ]FTS_NONE,FTS_INVALID_HIGH[ ie exclusive
        //  * seqNum_  least-significant 4 bits are 4 lsbs of frame sequence number
        //  * il_  ID length in bytes at most 8 (could be 15 for non-small frames)
        //  * id_  source of ID bytes, at least il_ long; NULL means pre-filled but must not start with 0xff.
        //  * bl_  body length in bytes [0,251] at most
        //  * tl_  trailer length [1,251[ at most, always == 1 for non-secure frame
        //
        // This does not permit encoding of frames with more than 64 bytes (ie 'small' frames only).
        // This does not deal with encoding the body or the trailer.
        // Having validated the parameters they are copied into the structure
        // and then into the supplied buffer, returning the number of bytes written.
        //
        // Performs as many as possible of the 'Quick Integrity Checks' from the spec, eg SecureBasicFrame-V0.1-201601.txt
        //  1) fl >= 4 (type, seq/il, bl, trailer bytes)
        //  2) fl may be further constrained by system limits, typically to <= 63
        //  3) type (the first frame byte) is never 0x00, 0x80, 0x7f, 0xff.
        //  4) il <= 8 for initial implementations (internal node ID is 8 bytes)
        //  5) il <= fl - 4 (ID length; minimum of 4 bytes of other overhead)
        //  6) bl <= fl - 4 - il (body length; minimum of 4 bytes of other overhead)
        //  7) NOT DONE: the final frame byte (the final trailer byte) is never 0x00 nor 0xff
        //  8) tl == 1 for non-secure, tl >= 1 for secure (tl = fl - 3 - il - bl)
        // Note: fl = hl-1 + bl + tl = 3+il + bl + tl
        //
        // (If the parameters are invalid or the buffer too small, 0 is returned to indicate an error.)
        // The fl byte in the structure is set to the frame length, else 0 in case of any error.
        // Returns number of bytes of encoded header excluding nominally-leading fl length byte; 0 in case of error.
        uint8_t checkAndEncodeSmallFrameHeader(uint8_t *buf, uint8_t buflen,
                                               bool secure_, FrameType_Secureable fType_,
                                               uint8_t seqNum_,
                                               const uint8_t *id_, uint8_t il_,
                                               uint8_t bl_,
                                               uint8_t tl_);

        // Loads the node ID from the EEPROM or other non-volatile ID store.
        // Can be called before a call to checkAndEncodeSmallFrameHeader() with id_ == NULL.
        // Pads at end with 0xff if the EEPROM ID is shorter than the maximum 'short frame' ID.
        uint8_t loadIDFromEEPROM();

        // Decode header and check parameters/validity for inbound short secureable frame.
        // The buffer starts with the fl frame length byte.
        //
        // Parameters:
        //  * buf  buffer to decode header from, of at least length buflen; never NULL
        //  * buflen  available length in buf; if too small for encoded header routine will fail (return 0)
        //
        // Performs as many as possible of the 'Quick Integrity Checks' from the spec, eg SecureBasicFrame-V0.1-201601.txt
        //  1) fl >= 4 (type, seq/il, bl, trailer bytes)
        //  2) fl may be further constrained by system limits, typically to <= 63
        //  3) type (the first frame byte) is never 0x00, 0x80, 0x7f, 0xff.
        //  4) il <= 8 for initial implementations (internal node ID is 8 bytes)
        //  5) il <= fl - 4 (ID length; minimum of 4 bytes of other overhead)
        //  6) bl <= fl - 4 - il (body length; minimum of 4 bytes of other overhead)
        //  7) the final frame byte (the final trailer byte) is never 0x00 nor 0xff (if whole frame available)
        //  8) tl == 1 for non-secure, tl >= 1 for secure (tl = fl - 3 - il - bl)
        // Note: fl = hl-1 + bl + tl = 3+il + bl + tl
        //
        // (If the header is invalid or the buffer too small, 0 is returned to indicate an error.)
        // The fl byte in the structure is set to the frame length, else 0 in case of any error.
        // Returns number of bytes of decoded header including nominally-leading fl length byte; 0 in case of error.
        uint8_t checkAndDecodeSmallFrameHeader(const uint8_t *buf, uint8_t buflen);

        // Compute and return CRC for non-secure frames; 0 indicates an error.
        // This is the value that should be at getTrailerOffset() / offset fl.
        // Can be called after checkAndEncodeSmallFrameHeader() or checkAndDecodeSmallFrameHeader()
        // to compute the correct CRC value;
        // the equality check (on decode) or write (on encode) will then need to be done.
        // Note that the body must already be in place in the buffer.
        //
        // Parameters:
        //  * buf  buffer containing the entire frame except trailer/CRC; never NULL
        //  * buflen  available length in buf; if too small then this routine will fail (return 0)
        uint8_t computeNonSecureFrameCRC(const uint8_t *buf, uint8_t buflen) const;
        };



    // Compose (encode) entire non-secure small frame from header params, body and CRC trailer.
    // Returns the total number of bytes written out for the frame
    // (including, and with a value one higher than the first 'fl' bytes).
    // Returns zero in case of error.
    // The supplied buffer may have to be up to 64 bytes long.
    //
    // Parameters:
    //  * buf  buffer to which is written the entire frame including trailer/CRC; never NULL
    //  * buflen  available length in buf; if too small then this routine will fail (return 0)
    //  * fType_  frame type (without secure bit) in range ]FTS_NONE,FTS_INVALID_HIGH[ ie exclusive
    //  * seqNum_  least-significant 4 bits are 4 lsbs of frame sequence number
    //  * id_ / il_  ID bytes (and length) to go in the header
    //  * body / bl_  body data (and length)
    uint8_t encodeNonsecureSmallFrame(uint8_t *buf, uint8_t buflen,
                                        FrameType_Secureable fType_,
                                        uint8_t seqNum_,
                                        const uint8_t *id_, uint8_t il_,
                                        const uint8_t *body, uint8_t bl_);

//        // Round up to next 16 multiple, eg for encryption that works in fixed-size blocks for input [0,240].
//        // Eg 0 -> 0, 1 -> 16, ... 16 -> 16, 17 -> 32 ...
//        // Undefined for values above 240.
//        uint8_t roundUpTo16s(uint8_t s) { return((s + 15) & 0xf0); }

    // Pads plain-text in place prior to encryption with 32-byte fixed length padded output.
    // Simple method that allows unpadding at receiver, does padding in place.
    // Padded size is (ENC_BODY_SMALL_FIXED_CTEXT_SIZE) 32, maximum unpadded size is 31.
    // All padding bytes after input text up to final byte are zero.
    // Final byte gives number of zero bytes of padding added from plain-text to final byte itself [0,31].
    // Returns padded size in bytes (32), or zero in case of error.
    //
    // Parameters:
    //  * buf  buffer containing the plain-text; must be >= 32 bytes, never NULL
    //  * datalen  unpadded data size at start of buf; if too large (>31) then this routine will fail (return 0)
    uint8_t addPaddingTo32BTrailing0sAndPadCount(uint8_t *buf, uint8_t datalen);

    // Unpads plain-text in place prior to encryption with 32-byte fixed length padded output.
    // Reverses/validates padding applied by addPaddingTo32BTrailing0sAndPadCount().
    // Returns unpadded data length (at start of buffer) or 0xff in case of error.
    //
    // Parameters:
    //  * buf  buffer containing the plain-text; must be >= 32 bytes, never NULL
    //
    // NOTE: mqy not check that all padding bytes are actually zero.
    uint8_t removePaddingTo32BTrailing0sAndPadCount(const uint8_t *buf);


    // Signature of pointer to basic fixed-size text encryption/authentication function.
    // (Suitable for type 'O' valve/sensor small frame for example.)
    // Can be fulfilled by AES-128-GCM for example
    // where:
    //   * textSize is 32 (or zero if plaintext is NULL)
    //   * keySize is 16
    //   * nonceSize is 12
    //   * tagSize is 16
    // The plain-text (and identical cipher-text) size is picked to be
    // a multiple of the cipher's block size, or zero,
    // which implies likely requirement for padding of the plain text.
    // Note that the authenticated text size is not fixed, ie is zero or more bytes.
    // Returns true on success, false on failure.
    typedef bool (*fixed32BTextSize12BNonce16BTagSimpleEnc_ptr_t)(void *state,
            const uint8_t *key, const uint8_t *iv,
            const uint8_t *authtext, uint8_t authtextSize,
            const uint8_t *plaintext,
            uint8_t *ciphertextOut, uint8_t *tagOut);

    // Signature of pointer to basic fixed-size text decryption/authentication function.
    // (Suitable for type 'O' valve/sensor small frame for example.)
    // Can be fulfilled by AES-128-GCM for example
    // where:
    //   * textSize is 32 (or zero if ciphertext is NULL)
    //   * keySize is 16
    //   * nonceSize is 12
    //   * tagSize is 16
    // The plain-text (and identical cipher-text) size is picked to be
    // a multiple of the cipher's block size, or zero,
    // which implies likely requirement for padding of the plain text.
    // Note that the authenticated text size is not fixed, ie is zero or more bytes.
    // Decrypts/authenticates the output of a fixed32BTextSize12BNonce16BTagSimpleEnc_ptr_t function.)
    // Returns true on success, false on failure.
    typedef bool (*fixed32BTextSize12BNonce16BTagSimpleDec_ptr_t)(void *state,
            const uint8_t *key, const uint8_t *iv,
            const uint8_t *authtext, uint8_t authtextSize,
            const uint8_t *ciphertext, const uint8_t *tag,
            uint8_t *plaintextOut);


    // NULL basic fixed-size text 'encryption' function.
    // DOES NOT ENCRYPT OR AUTHENTICATE SO DO NOT USE IN PRODUCTION SYSTEMS.
    // Emulates some aspects of the process to test real implementations against,
    // and that some possible gross errors in the use of the crypto are absent.
    // Returns true on success, false on failure.
    //
    // Does not use state so that pointer may be NULL but all others must be non-NULL.
    // Copies the plaintext to the ciphertext.
    // Copies the nonce/IV to the tag and pads with trailing zeros.
    // The key is not used (though one must be supplied).
    bool fixed32BTextSize12BNonce16BTagSimpleEnc_NULL_IMPL(void *state,
            const uint8_t *key, const uint8_t *iv,
            const uint8_t *authtext, uint8_t authtextSize,
            const uint8_t *plaintext,
            uint8_t *ciphertextOut, uint8_t *tagOut);

    // NULL basic fixed-size text 'decryption' function.
    // DOES NOT DECRYPT OR AUTHENTICATE SO DO NOT USE IN PRODUCTION SYSTEMS.
    // Emulates some aspects of the process to test real implementations against,
    // and that some possible gross errors in the use of the crypto are absent.
    // Returns true on success, false on failure.
    //
    // Does not use state so that pointer may be NULL but all others must be non-NULL.
    // Undoes/checks fixed32BTextSize12BNonce16BTagSimpleEnc_NULL_IMPL().
    // Undoes/checks fixed32BTextSize12BNonce16BTagSimpleEnc_NULL_IMPL().
    // Copies the ciphertext to the plaintext.
    // Verifies that the tag seems to have been constructed appropriately.
    bool fixed32BTextSize12BNonce16BTagSimpleDec_NULL_IMPL(void *state,
            const uint8_t *key, const uint8_t *iv,
            const uint8_t *authtext, uint8_t authtextSize,
            const uint8_t *ciphertext, const uint8_t *tag,
            uint8_t *plaintextOut);

    // Encode entire secure small frame from header params and body and crypto support.
    // This is a raw/partial impl that requires the IV/nonce to be supplied.
    // This uses fixed32BTextSize12BNonce16BTagSimpleEnc_ptr_t style encryption/authentication.
    // The matching decryption function should be used for decoding/verifying.
    // The crypto method may need to vary based on frame type,
    // and on negotiations between the participants in the communications.
    // Returns the total number of bytes written out for the frame
    // (including, and with a value one higher than the first 'fl' bytes).
    // Returns zero in case of error.
    // The supplied buffer may have to be up to 64 bytes long.
    //
    // Parameters:
    //  * buf  buffer to which is written the entire frame including trailer; never NULL
    //  * buflen  available length in buf; if too small then this routine will fail (return 0)
    //  * fType_  frame type (without secure bit) in range ]FTS_NONE,FTS_INVALID_HIGH[ ie exclusive
    //  * seqNum_  least-significant 4 bits are 4 lsbs of frame sequence number
    //  * id_ / il_  ID bytes (and length) to go in the header
    //  * body / bl_  body data (and length), before padding/encryption, no larger than ENC_BODY_SMALL_FIXED_PTEXT_MAX_SIZE
    //  * iv  12-byte initialisation vector / nonce; never NULL
    //  * e  encryption function; never NULL
    //  * state  pointer to state for e, if required, else NULL
    //  * key  secret key; never NULL
    uint8_t encodeSecureSmallFrameRaw(uint8_t *buf, uint8_t buflen,
                                    FrameType_Secureable fType_,
                                    uint8_t seqNum_,
                                    const uint8_t *id_, uint8_t il_,
                                    const uint8_t *body, uint8_t bl_,
                                    const uint8_t *iv,
                                    fixed32BTextSize12BNonce16BTagSimpleEnc_ptr_t e,
                                    void *state, const uint8_t *key);

    // Decode entire secure small frame from raw frame bytes and crypto support.
    // This is a raw/partial impl that requires the IV/nonce to be supplied.
    // This uses fixed32BTextSize12BNonce16BTagSimpleDec_ptr_t style encryption/authentication.
    // The matching encryption function should have been used for encoding this frame.
    // The crypto method may need to vary based on frame type,
    // and on negotiations between the participants in the communications.
    // Returns the total number of bytes read for the frame
    // (including, and with a value one higher than the first 'fl' bytes).
    // Returns zero in case of error, eg because authentication failed.
    //
    // Typical workflow:
    //   * decode the header alone to extract the ID and frame type
    //   * use those to select a candidate key, construct an iv/nonce
    //   * call this routine with that decoded header and the full buffer
    //     to authenticate and decrypt the frame.
    //
    // Parameters:
    //  * buf  buffer containing the entire frame including header and trailer; never NULL
    //  * buflen  available length in buf; if too small then this routine will fail (return 0)
    //  * sfh  decoded frame header; never NULL
    //  * decodedBodyOut  body, if any, will be decoded into this; never NULL
    //  * decodedBodyOutBuflen  size of decodedBodyOut to decode in to;
    //        if too small the routine will exist with an error (0)
    //  * decodedBodyOutSize  is set to the size of the decoded body in decodedBodyOut
    //  * iv  12-byte initialisation vector / nonce; never NULL
    //  * d  decryption function; never NULL
    //  * state  pointer to state for d, if required, else NULL
    //  * key  secret key; never NULL
    uint8_t decodeSecureSmallFrameRaw(const SecurableFrameHeader *sfh,
                                    const uint8_t *buf, uint8_t buflen,
                                    fixed32BTextSize12BNonce16BTagSimpleDec_ptr_t d,
                                    void *state, const uint8_t *key, const uint8_t *iv,
                                    uint8_t *decryptedBodyOut, uint8_t decodedBodyOutBuflen, uint8_t &decodedBodyOutSize);



    // CONVENIENCE/BOILERPLATE METHODS

    // Create (insecure) Alive / beacon (FTS_ALIVE) frame with an empty body.
    // Returns number of bytes written to buffer, or 0 in case of error.
    // Note that the frame will be 5 + ID-length (up to maxIDLength) bytes,
    // so the buffer must be large enough to accommodate that.
    //  * sfh  workspace for constructing header,
    //        also extracts the previous sequence number and increments before using,
    //        so that sending a series of (insecure) frames with the same sfh instance
    //        will generate a contiguous stream of sequence numbers
    //        in the absence of errors
    //  * buf  buffer to which is written the entire frame including trailer; never NULL
    //  * buflen  available length in buf; if too small then this routine will fail (return 0)
    //  * id_ / il_  ID bytes (and length) to go in the header
<<<<<<< HEAD
    static const uint8_t generateInsecureBeaconMaxBufSize = 5 + SecurableFrameHeader::maxIDLength;
    uint8_t generateInsecureBeacon(SecurableFrameHeader &sfh,
                                    uint8_t *buf, uint8_t buflen,
                                    const uint8_t *id_, uint8_t il_);
=======
    static const uint8_t generateInsecureBeaconMaxBufSize = 4 + SecurableFrameHeader::maxIDLength;
    extern uint8_t generateInsecureBeacon(SecurableFrameHeader &sfh,
                                        uint8_t *buf, uint8_t buflen,
                                        const uint8_t *id_, uint8_t il_);
>>>>>>> 56528aa3


    }


/* LIBRARY INTERDEPENDENCY POLICY FOR CRYPTO AND SECURE FRAMES

DHD20160106

I have been deciding how best to get at the encryption needed for secure frame support in
OTRadioLink/BASELIB without making the OTAESGCM and OTRadioLink libraries interdependent.

In particular I want to keep OTAESGCM as lightweight as possible and in no way dependent
on our V0p2 hardware support for example.

I also don’t want to force occasional developers against V0P2 code to load up lots of code
and libs that they may not even need (eg OTAESGCM) in some kind of DLL hell equivalent.

I propose to require pointers to enc/dec routines with the right signature to be made available
at run-time to the OTRadioLink frame RX/TX support routines, which means that only the top level
code that needs the secure frame functionality need link in the OTAESGCM lib, and other apps
get no dependency.  (Note, I’m relying on C++ type safety on signatures here ideally,
to completely minimise mutual dependencies, though there’s still the issue of retained/opaque
state to deal with, etc, etc.)

It also means that different enc/auth mechanisms can be selected at run-time or compile-time.
 */



#endif<|MERGE_RESOLUTION|>--- conflicted
+++ resolved
@@ -462,25 +462,14 @@
     // Returns number of bytes written to buffer, or 0 in case of error.
     // Note that the frame will be 5 + ID-length (up to maxIDLength) bytes,
     // so the buffer must be large enough to accommodate that.
-    //  * sfh  workspace for constructing header,
-    //        also extracts the previous sequence number and increments before using,
-    //        so that sending a series of (insecure) frames with the same sfh instance
-    //        will generate a contiguous stream of sequence numbers
-    //        in the absence of errors
     //  * buf  buffer to which is written the entire frame including trailer; never NULL
     //  * buflen  available length in buf; if too small then this routine will fail (return 0)
+    //  * seqNum_  least-significant 4 bits are 4 lsbs of frame sequence number
     //  * id_ / il_  ID bytes (and length) to go in the header
-<<<<<<< HEAD
     static const uint8_t generateInsecureBeaconMaxBufSize = 5 + SecurableFrameHeader::maxIDLength;
-    uint8_t generateInsecureBeacon(SecurableFrameHeader &sfh,
-                                    uint8_t *buf, uint8_t buflen,
+    uint8_t generateInsecureBeacon(uint8_t *buf, uint8_t buflen,
+                                    const uint8_t seqNum_,
                                     const uint8_t *id_, uint8_t il_);
-=======
-    static const uint8_t generateInsecureBeaconMaxBufSize = 4 + SecurableFrameHeader::maxIDLength;
-    extern uint8_t generateInsecureBeacon(SecurableFrameHeader &sfh,
-                                        uint8_t *buf, uint8_t buflen,
-                                        const uint8_t *id_, uint8_t il_);
->>>>>>> 56528aa3
 
 
     }
