/*
The OpenTRV project licenses this file to you
under the Apache Licence, Version 2.0 (the "Licence");
you may not use this file except in compliance
with the Licence. You may obtain a copy of the Licence at

http://www.apache.org/licenses/LICENSE-2.0

Unless required by applicable law or agreed to in writing,
software distributed under the Licence is distributed on an
"AS IS" BASIS, WITHOUT WARRANTIES OR CONDITIONS OF ANY
KIND, either express or implied. See the Licence for the
specific language governing permissions and limitations
under the Licence.

Author(s) / Copyright (s): Damon Hart-Davis 2015--2016
*/

/*
 * V0p2-specific implementation of secure frame code,
 * using EEPROM for non-volatile storage of (eg) message counters.
 */

#include <util/atomic.h>
#include <util/crc16.h>
#include <string.h>

#include "OTRadioLink_SecureableFrameType.h"
#include "OTRadioLink_SecureableFrameType_V0p2Impl.h"

#include "OTV0P2BASE_EEPROM.h"


namespace OTRadioLink
    {


// Factory method to get singleton TX instance.
SimpleSecureFrame32or0BodyTXV0p2 &SimpleSecureFrame32or0BodyTXV0p2::getInstance()
    {
    // Create/initialise on first use, NOT statically.
    static SimpleSecureFrame32or0BodyTXV0p2 instance;
    return(instance);
    }

// Factory method to get singleton RX instance.
SimpleSecureFrame32or0BodyRXV0p2 &SimpleSecureFrame32or0BodyRXV0p2::getInstance()
    {
    // Create/initialise on first use, NOT statically.
    static SimpleSecureFrame32or0BodyRXV0p2 instance;
    return(instance);
    }

// Load the raw form of the persistent reboot/restart message counter from EEPROM into the supplied array.
// Deals with inversion, but does not interpret the data or check CRCs etc.
// Separates the EEPROM access from the data interpretation to simplify unit testing.
// Buffer must be VOP2BASE_EE_LEN_PERSISTENT_MSG_RESTART_CTR bytes long.
// Not ISR-safe.
void SimpleSecureFrame32or0BodyTXV0p2::loadRaw3BytePersistentTXRestartCounterFromEEPROM(uint8_t *const loadBuf)
    {
    if(NULL == loadBuf) { return; }
    eeprom_read_block(loadBuf,
                    (uint8_t *)(OTV0P2BASE::VOP2BASE_EE_START_PERSISTENT_MSG_RESTART_CTR),
                    OTV0P2BASE::VOP2BASE_EE_LEN_PERSISTENT_MSG_RESTART_CTR);
    // Invert all the bytes.
    for(uint8_t i = 0; i < OTV0P2BASE::VOP2BASE_EE_LEN_PERSISTENT_MSG_RESTART_CTR; ) { loadBuf[i++] ^= 0xff; }
    }

// Save the raw form of the persistent reboot/restart message counter to EEPROM from the supplied array.
// Deals with inversion, but does not interpret the data.
// Separates the EEPROM access from the data interpretation to simplify unit testing.
// Uses a smart update for each byte and ensures that each byte appears to read back correctly
// else fails with a false return value, which may or may not leave an intact good value in place.
// Buffer must be VOP2BASE_EE_LEN_PERSISTENT_MSG_RESTART_CTR bytes long.
//   * loadBuf  area to save from; never NULL
// Not ISR-safe.
static bool saveRaw3BytePersistentTXRestartCounterToEEPROM(const uint8_t *const loadBuf)
    {
    //if(NULL == loadBuf) { return(false); }
    // Invert all the bytes and write them back carefully testing each OK before starting the next.
    for(uint8_t i = 0; i < OTV0P2BASE::VOP2BASE_EE_LEN_PERSISTENT_MSG_RESTART_CTR; ++i)
        {
        const uint8_t b = ~loadBuf[i];
        OTV0P2BASE::eeprom_smart_update_byte((uint8_t *)(OTV0P2BASE::VOP2BASE_EE_START_PERSISTENT_MSG_RESTART_CTR) + i, b);
        if(b != eeprom_read_byte((uint8_t *)(OTV0P2BASE::VOP2BASE_EE_START_PERSISTENT_MSG_RESTART_CTR) + i)) { return(false); }
        }
    return(true);
    }

// Reset the persistent reboot/restart message counter in EEPROM; returns false on failure.
// TO BE USED WITH EXTREME CAUTION as reusing the message counts and resulting IVs
// destroys the security of the cipher.
// Probably only sensible to call this when changing either the ID or the key (or both).
// This can reset the restart counter to all zeros (erasing the underlying EEPROM bytes),
// or (default) reset only the most significant bits to zero (preserving device life)
// but inject entropy into the least significant bits to reduce risk value/IV reuse in error.
// If called with false then interrupts should not be blocked to allow entropy gathering,
// and counter is guaranteed to be non-zero.
//
// Clears the primary building key first.
bool SimpleSecureFrame32or0BodyTXV0p2::resetRaw3BytePersistentTXRestartCounterInEEPROM(const bool allZeros)
    {
    // Clear the primary building key.
    if(!OTV0P2BASE::setPrimaryBuilding16ByteSecretKey(NULL)) { return(false); }
    // Reset the counter.
    if(allZeros)
        {
        // Erase everything, leaving counter all-zeros with correct (0) CRC.
        for(uint8_t i = 0; i < OTV0P2BASE::VOP2BASE_EE_LEN_PERSISTENT_MSG_RESTART_CTR; ++i)
            {
            OTV0P2BASE::eeprom_smart_erase_byte((uint8_t *)(OTV0P2BASE::VOP2BASE_EE_START_PERSISTENT_MSG_RESTART_CTR) + i);
            if(0xff != eeprom_read_byte((uint8_t *)(OTV0P2BASE::VOP2BASE_EE_START_PERSISTENT_MSG_RESTART_CTR) + i)) { return(false); }
            }
        }
    else
        {
        // Make only msbits zero, and fill rest with entropy and reset the CRC.
        // Buffer for noise bytes; msbits will be kept as zero.  Tack CRC on the end.
        // Then duplicate to second half for backup copy.
        uint8_t noise[OTV0P2BASE::VOP2BASE_EE_LEN_PERSISTENT_MSG_RESTART_CTR];
        for(uint8_t i = 0; i < primaryPeristentTXMessageRestartCounterBytes; ) { noise[i++] = OTV0P2BASE::getSecureRandomByte(); }
        noise[0] = 0xf & (noise[0] ^ (noise[0] >> 4)); // Keep top 4 bits clear to preserve > 90% of possible life.
        // Ensure that entire sequence is non-zero by forcing lsb to 1 (if enough of) noise seems to be 0.
        if(/*(0 == noise[primaryPeristentTXMessageRestartCounterBytes-1]) && */ (0 == noise[1]) && (0 == noise[0])) { noise[primaryPeristentTXMessageRestartCounterBytes-1] |= 1; }
        // Compute CRC for new value.
        uint8_t crc = 0;
        for(int i = 0; i < primaryPeristentTXMessageRestartCounterBytes; ++i) { crc = _crc8_ccitt_update(crc, noise[i]); }
        noise[primaryPeristentTXMessageRestartCounterBytes] = crc;
#if 0
OTV0P2BASE::serialPrintAndFlush(F("CRC computed "));
OTV0P2BASE::serialPrintAndFlush(crc, HEX);
OTV0P2BASE::serialPrintlnAndFlush();
#endif
        memcpy(noise + 4, noise, 4);
        saveRaw3BytePersistentTXRestartCounterToEEPROM(noise);
        }
    return(true);
    }

// Read exactly one of the copies of the persistent reboot/restart message counter; returns false on failure.
static bool readOne3BytePersistentTXRestartCounter(const uint8_t *const base, uint8_t *const buf)
    {
    // FIXME: for now use the primary copy only if OK: should be able to salvage from secondary, else take higher+1.
    // Fail if the CRC is not valid.
    uint8_t crc = 0;
    for(int i = 0; i < SimpleSecureFrame32or0BodyTXBase::primaryPeristentTXMessageRestartCounterBytes; ++i) { crc = _crc8_ccitt_update(crc, base[i]); }
#if 0
OTV0P2BASE::serialPrintAndFlush(F("CRC expected vs actual "));
OTV0P2BASE::serialPrintAndFlush(crc, HEX);
OTV0P2BASE::serialPrintAndFlush(' ');
OTV0P2BASE::serialPrintAndFlush(base[SimpleSecureFrame32or0BodyBase::primaryPeristentTXMessageRestartCounterBytes], HEX);
OTV0P2BASE::serialPrintlnAndFlush();
#endif
    if(crc != base[SimpleSecureFrame32or0BodyTXBase::primaryPeristentTXMessageRestartCounterBytes]) { /* OTV0P2BASE::serialPrintlnAndFlush(F("CRC failed")); */ return(false); } // CRC failed.
    // Check for all 0xff (maximum) value and fail if found.
    if((0xff == base[0]) && (0xff == base[1]) && (0xff == base[2])) { /* OTV0P2BASE::serialPrintlnAndFlush(F("counter at max")); */ return(false); } // Counter at max.
    // Copy (primary) counter to output.
    for(int i = 0; i < SimpleSecureFrame32or0BodyTXBase::primaryPeristentTXMessageRestartCounterBytes; ++i) { buf[i] = base[i]; }
    return(true);
    }

// Interpret RAM copy of persistent reboot/restart message counter, ie 3 MSBs of message counter; returns false on failure.
// Combines results from primary and secondary as appropriate,
// for example to recover from message counter corruption due to a failure during write.
// TODO: should still do more to (for example) rewrite failed copy for resilience against multiple write failures.
// Deals with inversion and checksum checking.
// Input buffer (loadBuf) must be VOP2BASE_EE_LEN_PERSISTENT_MSG_RESTART_CTR bytes long.
// Output buffer (buf) must be 3 bytes long.
// Will report failure when count is all 0xff values.
bool SimpleSecureFrame32or0BodyTXV0p2::read3BytePersistentTXRestartCounter(const uint8_t *const loadBuf, uint8_t *const buf)
    {
    // Read the primary copy.
    if(readOne3BytePersistentTXRestartCounter(loadBuf, buf)) { return(true); }
    // Failing that try the secondary copy.
    return(readOne3BytePersistentTXRestartCounter(loadBuf + 4, buf));
    }

// Get the 3 bytes of persistent reboot/restart message counter, ie 3 MSBs of message counter; returns false on failure.
// Combines results from primary and secondary as appropriate.
// Deals with inversion and checksum checking.
// Output buffer (buf) must be 3 bytes long.
bool SimpleSecureFrame32or0BodyTXV0p2::get3BytePersistentTXRestartCounter(uint8_t *const buf) const
    {
    uint8_t loadBuf[OTV0P2BASE::VOP2BASE_EE_LEN_PERSISTENT_MSG_RESTART_CTR];
    loadRaw3BytePersistentTXRestartCounterFromEEPROM(loadBuf);
    return(read3BytePersistentTXRestartCounter(loadBuf, buf));
    }

// Increment RAM copy of persistent reboot/restart message counter; returns false on failure.
// Will refuse to increment such that the top byte overflows, ie when already at 0xff.
// Updates the CRC.
// Input/output buffer (loadBuf) must be VOP2BASE_EE_LEN_PERSISTENT_MSG_RESTART_CTR bytes long.
bool SimpleSecureFrame32or0BodyTXV0p2::increment3BytePersistentTXRestartCounter(uint8_t *const loadBuf)
    {
    uint8_t buf[primaryPeristentTXMessageRestartCounterBytes];
    if(!read3BytePersistentTXRestartCounter(loadBuf, buf)) { return(false); }
    for(uint8_t i = primaryPeristentTXMessageRestartCounterBytes; i-- > 0; )
        {
        if(0 != ++buf[i]) { break; }
        if(0 == i) { return(false); } // Overflow from top byte not permitted.
        }
    // Compute the CRC.
    uint8_t crc = 0;
    for(int i = 0; i < primaryPeristentTXMessageRestartCounterBytes; ++i) { crc = _crc8_ccitt_update(crc, buf[i]); }
    // Write both copies, primary and alternate.
    // FIXME: alternate in future to halve write cost on LSB/CRC bytes, eg always write even to primary, odd to alt.
    for(uint8_t *base = loadBuf; base <= loadBuf + 4; base += 4)
        {
        for(int i = 0; i < primaryPeristentTXMessageRestartCounterBytes; ++i) { base[i] = buf[i]; }
        base[primaryPeristentTXMessageRestartCounterBytes] = crc;
        }
    return(true);
    }

// Increment EEPROM copy of persistent reboot/restart message counter; returns false on failure.
// Will refuse to increment such that the top byte overflows, ie when already at 0xff.
// USE WITH CARE: calling this unnecessarily will shorten life before needing to change ID/key.
bool SimpleSecureFrame32or0BodyTXV0p2::increment3BytePersistentTXRestartCounter()
    {
    // Increment the persistent part; fail entirely if not usable/incrementable (eg all 0xff).
    uint8_t loadBuf[OTV0P2BASE::VOP2BASE_EE_LEN_PERSISTENT_MSG_RESTART_CTR];
    loadRaw3BytePersistentTXRestartCounterFromEEPROM(loadBuf);
    if(!increment3BytePersistentTXRestartCounter(loadBuf)) { return(false); }
    if(!saveRaw3BytePersistentTXRestartCounterToEEPROM(loadBuf)) { return(false); }
    return(true);
    }

// Fills the supplied 6-byte array with the incremented monotonically-increasing primary TX counter.
// Returns true on success; false on failure for example because the counter has reached its maximum value.
// Highest-index bytes in the array increment fastest.
// This should never return an all-zero count.
// Not ISR-safe.
bool SimpleSecureFrame32or0BodyTXV0p2::incrementAndGetPrimarySecure6BytePersistentTXMessageCounter(uint8_t *const buf)
    {
    if(NULL == buf) { return(false); }

    // False when first called, ie on first call to this routine after board boot/restart.
    // Used to drive roll of persistent part
    // and initialisation of non-persistent part.
    static bool initialised;
    const bool doInitialisation = !initialised;
    if(doInitialisation) { initialised = true; }
    bool incrementPersistent = false;

    // VITAL FOR CIPHER SECURITY: increase value of restart/reboot counter before first use after (re)boot.
    // Security improvement: if initialising and persistent/restart part is all zeros
    // then force it to an entropy-laden non-zero value that still leaves most of its lifetime.
    // Else simply increment it as per the expected restart counter behaviour.
    // NOTE: AS A MINIMUM the restart counter must be incremented here on initialisation.
    if(doInitialisation)
        {
        if(!get3BytePersistentTXRestartCounter(buf)) { return(false); }
        if((0 == buf[0]) && (0 == buf[1]) && (0 == buf[2]))
            { if(!resetRaw3BytePersistentTXRestartCounterInEEPROM(false)) { return(false); } }
        else
            { incrementPersistent = true; }
        }

    // Ephemeral (non-persisted) least-significant bytes of message count.
    static uint8_t ephemeral[3];

    // Temporary area for initialising ephemeral[] where needed.
    uint8_t tmpE[sizeof(ephemeral)];
    if(doInitialisation)
        {
        for(uint8_t i = sizeof(tmpE); i-- > 0; )
            { tmpE[i] = OTV0P2BASE::getSecureRandomByte(); } // Doesn't like being called with interrupts off.
        // Mask off top bits of top (most significant byte) to preserve most of the remaining counter life
        // but allow ~20 bits ie a decent chunk of 1 million messages
        // (maybe several years at a message every 4 minutes)
        // before likely IV reuse even with absence/failure of the restart counter.
        tmpE[0] = 0xf & (tmpE[0] ^ (tmpE[0] >> 4));
        }

    // Disable interrupts while adjusting counter and copying back to the caller.
    // Though since it is slow, incrementing the persistent counter (when done) is outside this block.
    ATOMIC_BLOCK (ATOMIC_RESTORESTATE)
        {
        if(doInitialisation)
            {
            // Fill lsbs of ephemeral part with entropy so as not to reduce lifetime significantly.
            memcpy(ephemeral+max(0,sizeof(ephemeral)-sizeof(tmpE)), tmpE, min(sizeof(tmpE), sizeof(ephemeral)));
            }

        // Increment the counter including the persistent part where necessary.
        for(uint8_t i = sizeof(ephemeral); i-- > 0; )
            {
            if(0 != ++ephemeral[i]) { break; }
            if(0 == i)
                {
                // Prepare to increment the persistent part below.
                incrementPersistent = true;
                }
            }

        // Copy in the ephemeral part.
        memcpy(buf + 3, ephemeral, 3);
        }

    // Increment persistent part if necessary.
    // Done outside atomic block as potentially slow (worst-case 8 EEPROM full writes).
    if(incrementPersistent)
        {
        // Increment the persistent part; fail entirely if not usable/incrementable (eg at max value).
        if(!increment3BytePersistentTXRestartCounter()) { return(false); }
        }

    // Copy in the persistent part; fail entirely if it is not usable.
    if(!get3BytePersistentTXRestartCounter(buf)) { return(false); }

    return(true);
    }

// Read RX message count from specified EEPROM location; fails if CRC fails.
// First 6 bytes are counter MSB first, followed by CRC.
//  * eepromLOC  pointer into Flash for this counter instance; never NULL
//  * counter  buffer to load counter to; never NULL
static bool getLastRXMessageCounterFromTable(const uint8_t * const eepromLoc, uint8_t * const counter)
    {
//    if((NULL == eepromLoc) || (NULL == counter)) { return(false); } // FAIL
    // First get the 6 bytes (inverted) from the start of the given region.
    // The values are inverted so as:
    //   * to be all zeros from fresh/erased EEPROM
    //   * to reduce wear on normal increment
    //     (lsbit goes from 1 to 0 and and nothing else changes
    //     allowing a write without erase on half the increments)
    eeprom_read_block(counter, eepromLoc, SimpleSecureFrame32or0BodyBase::fullMessageCounterBytes);
    for(uint8_t i = 0; i < SimpleSecureFrame32or0BodyBase::fullMessageCounterBytes; ++i) { counter[i] ^= 0xff; }
    // Now check the CRC byte (immediately following the counter):
    //  1) Fail if the top bit was clear indicating an update in progress...
    //  2) Fail if the CRC itself does not match.
    // The two operations can be performed at once since the CRC msb should be 0, ie 1 when inverted.
    const uint8_t crcRAW = eeprom_read_byte(eepromLoc + SimpleSecureFrame32or0BodyBase::fullMessageCounterBytes);
    // Compute/validate the 7-bit CRC.
    uint8_t crc = 0;
    for(int i = 0; i < SimpleSecureFrame32or0BodyBase::fullMessageCounterBytes; ++i) { crc = OTV0P2BASE::crc7_5B_update(crc, counter[i]); }
//        if(((~crcRAW) & 0x7f) != crc) { OTV0P2BASE::serialPrintlnAndFlush(F("!RXmc bad CRC")); return(false); } // FAIL
//        // Abort/fail if there appears to be an incomplete update.
//        if(0 == (crcRAW & 0x80)) { OTV0P2BASE::serialPrintlnAndFlush(F("!RXmc incomplete write")); return(false); } // FAIL
    if(crc != (uint8_t)~crcRAW) { /* OTV0P2BASE::serialPrintlnAndFlush(F("!RXmc")); */ return(false); } // FAIL
    return(true); // FIXME: claim this is done.
//
//    // TODO
//
//    return(false); // FIXME not implemented
    }

// Read current (last-authenticated) RX message count for specified node, or return false if failed.
// Deals with any redundancy/corruption etc.
// Will fail for invalid node ID or for unrecoverable memory corruption.
// TODO: use unary count across 2 bytes (primary and secondary) to give 16 ops before needing to update main counters.
// Both args must be non-NULL, with counter pointing to enough space to copy the message counter value to.
bool SimpleSecureFrame32or0BodyRXV0p2::getLastRXMessageCounter(const uint8_t * const ID, uint8_t * const counter) const
    {
    // Rely on getNextMatchingNodeID() to reject a NULL ID with a non-zero length.
    if(NULL == counter) { return(false); } // FAIL
    // First look up the node association; fail if not present.
    const int8_t index = OTV0P2BASE::getNextMatchingNodeID(0, ID, OTV0P2BASE::OpenTRV_Node_ID_Bytes, NULL);
    if(index < 0) { return(false); } // FAIL
    // Note: nominal risk of race if associations table can be altered concurrently.
    // Compute base location in EEPROM of association table entry/row.
    uint8_t * const rawPtr = (uint8_t *)(OTV0P2BASE::V0P2BASE_EE_START_NODE_ASSOCIATIONS + index*(uint16_t)OTV0P2BASE::V0P2BASE_EE_NODE_ASSOCIATIONS_SET_SIZE);
<<<<<<< HEAD
    // Read low-wear unary increment value from trailing bytes.
    // Use primary 'spare' byte as most significant.
    // In case of error treat value as largest-possible value + 1
    // which is safe but may cause up to 16 messages to be ignored.
    const uint8_t incr = OTV0P2BASE::eeprom_unary_2byte_decode(eeprom_read_byte(rawPtr + OTV0P2BASE::V0P2BASE_EE_NODE_ASSOCIATIONS_MSG_CNT_0_OFFSET + 7),
                                                               eeprom_read_byte(rawPtr + OTV0P2BASE::V0P2BASE_EE_NODE_ASSOCIATIONS_MSG_CNT_1_OFFSET + 7));
    // TODO: multi-byte add!
    if(0 != incr) { return(false); }
=======
    // Read low-wear unary offset value from trailing bytes.
//    const uint8_t offset = OTV0P2BASE::eeprom_unary_2byte_decode()
>>>>>>> dfb5c472
    // Try primary then secondary (both will be written to each time).
    const bool primaryOK = getLastRXMessageCounterFromTable(rawPtr + OTV0P2BASE::V0P2BASE_EE_NODE_ASSOCIATIONS_MSG_CNT_0_OFFSET, counter);
    if(primaryOK) { return(true); }
    const bool secondaryOK = getLastRXMessageCounterFromTable(rawPtr + OTV0P2BASE::V0P2BASE_EE_NODE_ASSOCIATIONS_MSG_CNT_1_OFFSET, counter);
    return(secondaryOK);
    }

// Carefully update specified counter (primary or secondary) and CRCs as appropriate; returns false on failure.
// Sets write-in-progress flag before starting and clears it (sets it to 1) with the CRC afterwards.
// Reads back each byte written before proceeding.
// TODO: use unary count as proxy for LSBs to reduce wear.
static bool updateRXMessageCount(uint8_t * const eepromLoc, const uint8_t * const newCounterValue)
    {
    // First set the write-in-progress flag (clear to 0), msbit of the CRC byte...
    uint8_t * const CRCptr = eepromLoc + SimpleSecureFrame32or0BodyBase::fullMessageCounterBytes;
    OTV0P2BASE::eeprom_smart_clear_bits(CRCptr, 0x7f);
    // Compute 7-bit CRC to use at the end, with the write-in-progress flag off (1).
    uint8_t crc = 0;
    for(int i = 0; i < SimpleSecureFrame32or0BodyBase::fullMessageCounterBytes; ++i) { crc = OTV0P2BASE::crc7_5B_update(crc, newCounterValue[i]); }
    const uint8_t rawCRC = ~crc; // The CRC's high-bit should be 0, so 1 when inverted.
    // Byte-by-byte careful minimal update of EEPROM, checking after each byte, ie for gross immediate failure.
    uint8_t *p = eepromLoc;
    for(int i = 0; i < SimpleSecureFrame32or0BodyBase::fullMessageCounterBytes; ++i, ++p)
        {
        const uint8_t asWritten = ~newCounterValue[i];
        OTV0P2BASE::eeprom_smart_update_byte(p, asWritten);
        if(asWritten != eeprom_read_byte(p)) { return(false); } // FAIL
        }
    // Write CRC byte, clearing write-in-progress flag to 1...
    OTV0P2BASE::eeprom_smart_update_byte(CRCptr, rawCRC);
    if(rawCRC != eeprom_read_byte(CRCptr)) { return(false); } // FAIL
    // Done.
    return(true);
    }

// Update persistent message counter for received frame AFTER successful authentication.
// ID is full (8-byte) node ID; counter is full (6-byte) counter.
// Returns false on failure, eg if message counter is not higher than the previous value for this node.
// The implementation should allow several years of life typical message rates (see above).
// The implementation should be robust in the face of power failures / reboots, accidental or malicious,
// not allowing replays nor other cryptographic attacks, nor forcing node dissociation.
// Must only be called once the RXed message has passed authentication.
bool SimpleSecureFrame32or0BodyRXV0p2::updateRXMessageCountAfterAuthentication(const uint8_t *ID, const uint8_t *newCounterValue)
    {
    // Validate node ID and new count.
    if(!validateRXMessageCount(ID, newCounterValue)) { return(false); } // Putative new counter value not valid; reject.
    // Look up the node association; fail if not present.
    const int8_t index = OTV0P2BASE::getNextMatchingNodeID(0, ID, OTV0P2BASE::OpenTRV_Node_ID_Bytes, NULL);
    if(index < 0) { return(false); } // FAIL (shouldn't be possible after previous validation).
    // Note: nominal risk of race if associations table can be altered concurrently.
    // Compute base location in EEPROM of association table entry/row.
    uint8_t * const rawPtr = (uint8_t *)(OTV0P2BASE::V0P2BASE_EE_START_NODE_ASSOCIATIONS + index*(uint16_t)OTV0P2BASE::V0P2BASE_EE_NODE_ASSOCIATIONS_SET_SIZE);
    // Update primary AND secondary counter copies.
    if(!updateRXMessageCount(rawPtr + OTV0P2BASE::V0P2BASE_EE_NODE_ASSOCIATIONS_MSG_CNT_0_OFFSET, newCounterValue)) { return(false); } // FAIL
    if(!updateRXMessageCount(rawPtr + OTV0P2BASE::V0P2BASE_EE_NODE_ASSOCIATIONS_MSG_CNT_1_OFFSET, newCounterValue)) { return(false); } // FAIL
    return(true);
    }

// As for decodeSecureSmallFrameRaw() but passed a candidate node/counterparty ID
// derived from the frame ID in the incoming header,
// plus possible other adjustments such has forcing bit values for reverse flows.
// This routine constructs an IV from this expanded ID
// (which must be at least length 6 for 'O' / 0x80 style enc/auth)
// and other information in the header
// and then returns the result of calling decodeSecureSmallFrameRaw().
// Returns the total number of bytes read for the frame
// (including, and with a value one higher than the first 'fl' bytes).
// Returns zero in case of error, eg because authentication failed.
//
// If several candidate nodes share the ID prefix in the frame header
// (in the extreme case with a zero-length header ID for an anonymous frame)
// then they may all have to be tested in turn until one succeeds.
//
// Generally a call to this should be done AFTER checking that
// the aggregate RXed message counter is higher than for the last successful receive
// (for this node and flow direction)
// and after a success those message counters should be updated
// (which may involve more than a simple increment)
// to the new values to prevent replay attacks.
//
//   * adjID / adjIDLen  adjusted candidate ID (never NULL)
//         and available length (must be >= 6)
//         based on the received ID in (the already structurally validated) header
//
// TO AVOID RELAY ATTACKS: verify the counter is higher than any previous authed message from this sender
// then update the RX message counter after a successful auth with this routine.
uint8_t SimpleSecureFrame32or0BodyRXV0p2::_decodeSecureSmallFrameFromID(const SecurableFrameHeader *const sfh,
                                const uint8_t *const buf, const uint8_t buflen,
                                const fixed32BTextSize12BNonce16BTagSimpleDec_ptr_t d,
                                const uint8_t *const adjID, const uint8_t adjIDLen,
                                void *const state, const uint8_t *const key,
                                uint8_t *const decryptedBodyOut, const uint8_t decryptedBodyOutBuflen, uint8_t &decryptedBodyOutSize)
    {
    // Rely on decodeSecureSmallFrameRaw() for validation of items not directly needed here.
    if((NULL == sfh) || (NULL == buf) || (NULL == adjID)) { return(0); } // ERROR
    if(adjIDLen < 6) { return(0); } // ERROR
    // Abort if header was not decoded properly.
    if(sfh->isInvalid()) { return(0); } // ERROR
    // Abort if expected constraints for simple fixed-size secure frame are not met.
    if(23 != sfh->getTl()) { return(0); } // ERROR
//    const uint8_t fl = sfh->fl;
//    if(0x80 != buf[fl]) { return(0); } // ERROR
    if(sfh->getTrailerOffset() + 6 > buflen) { return(0); } // ERROR
    // Construct IV from supplied (possibly adjusted) ID + counters from (start of) trailer.
    uint8_t iv[12];
    memcpy(iv, adjID, 6);
    memcpy(iv + 6, buf + sfh->getTrailerOffset(), SimpleSecureFrame32or0BodyBase::fullMessageCounterBytes);
    // Now do actual decrypt/auth.
    return(decodeSecureSmallFrameRaw(sfh,
                                buf, buflen,
                                d,
                                state, key, iv,
                                decryptedBodyOut, decryptedBodyOutBuflen, decryptedBodyOutSize));
    }

// From a structurally correct secure frame, looks up the ID, checks the message counter, decodes, and updates the counter if successful.
// THIS IS THE PREFERRED ENTRY POINT FOR DECODING AND RECEIVING SECURE FRAMES.
// (Pre-filtering by type and ID and message counter may already have happened.)
// Note that this is for frames being send from the ID in the header,
// not for lightweight return traffic to the specified ID.
// Returns the total number of bytes read for the frame
// (including, and with a value one higher than the first 'fl' bytes).
// Returns zero in case of error, eg because authentication failed or this is a duplicate message.
// If this returns true then the frame is authenticated,
// and the decrypted body is available if present and a buffer was provided.
// If the 'firstMatchIDOnly' is true (the default)
// then this only checks the first ID prefix match found if any,
// else all possible entries may be tried depending on the implementation
// and, for example, time/resource limits.
// This overloading accepts the decryption function, state and key explicitly.
//
//  * ID if non-NULL is filled in with the full authenticated sender ID, so must be >= 8 bytes
uint8_t SimpleSecureFrame32or0BodyRXV0p2::decodeSecureSmallFrameSafely(const SecurableFrameHeader *const sfh,
                                const uint8_t *const buf, const uint8_t buflen,
                                const fixed32BTextSize12BNonce16BTagSimpleDec_ptr_t d,
                                void *const state, const uint8_t *const key,
                                uint8_t *const decryptedBodyOut, const uint8_t decryptedBodyOutBuflen, uint8_t &decryptedBodyOutSize,
                                uint8_t *const ID,
                                bool /*firstIDMatchOnly*/)
    {
    // Rely on _decodeSecureSmallFrameFromID() for validation of items not directly needed here.
    if((NULL == sfh) || (NULL == buf)) { return(0); } // ERROR
    // Abort if header was not decoded properly.
    if(sfh->isInvalid()) { return(0); } // ERROR
//    // Abort if frame is not secure.
//    if(sfh->isSecure()) { return(0); } // ERROR
    // Abort if trailer not large enough to extract message counter from safely (and not expected size/flavour).
    if(23 != sfh->getTl()) { return(0); } // ERROR
    // Look up the full node ID of the sender in the associations table.
    // NOTE: this only tries the first match, ignoring firstIDMatchOnly.
    uint8_t senderNodeID[OTV0P2BASE::OpenTRV_Node_ID_Bytes];
    const int8_t index = OTV0P2BASE::getNextMatchingNodeID(0, sfh->id, sfh->getIl(), senderNodeID);
    if(index < 0) { return(0); } // ERROR
    // Extract the message counter and validate it (that it is higher than previously seen)...
    uint8_t messageCounter[SimpleSecureFrame32or0BodyBase::fullMessageCounterBytes];
    // Assume counter positioning as for 0x80 type trailer, ie 6 bytes at start of trailer.
    memcpy(messageCounter, buf + sfh->getTrailerOffset(), SimpleSecureFrame32or0BodyBase::fullMessageCounterBytes);
    if(!validateRXMessageCount(senderNodeID, messageCounter)) { return(0); } // ERROR
    // Now attempt to decrypt.
    // Assumed no need to 'adjust' ID for this form of RX.
    const uint8_t decodeResult =_decodeSecureSmallFrameFromID(sfh,
                                                        buf, buflen,
                                                        d,
                                                        senderNodeID, OTV0P2BASE::OpenTRV_Node_ID_Bytes,
                                                        state, key,
                                                        decryptedBodyOut, decryptedBodyOutBuflen, decryptedBodyOutSize);
    if(0 == decodeResult) { return(0); } // ERROR
    // Successfully decoded: update the RX message counter to avoid duplicates/replays.
    if(!updateRXMessageCountAfterAuthentication(senderNodeID, messageCounter)) { return(0); } // ERROR
    // Success: copy sender ID to output buffer (if non-NULL) as last action.
    if(ID != NULL) { memcpy(ID, senderNodeID, OTV0P2BASE::OpenTRV_Node_ID_Bytes); }
    return(decodeResult);
    }



// Fill in 12-byte IV for 'O'-style (0x80) AESGCM security for a frame to TX.
// This uses the local node ID as-is for the first 6 bytes.
// This uses and increments the primary message counter for the last 6 bytes.
// Returns true on success, false on failure eg due to message counter generation failure.
bool SimpleSecureFrame32or0BodyTXV0p2::compute12ByteIDAndCounterIVForTX(uint8_t *const ivBuf)
    {
    if(NULL == ivBuf) { return(false); }
    // Fill in first 6 bytes of this node's ID.
    eeprom_read_block(ivBuf, (uint8_t *)V0P2BASE_EE_START_ID, SimpleSecureFrame32or0BodyBase::fullMessageCounterBytes);
    // Generate and fill in new message count at end of IV.
    return(incrementAndGetPrimarySecure6BytePersistentTXMessageCounter(ivBuf + SimpleSecureFrame32or0BodyBase::fullMessageCounterBytes));
    }


    }<|MERGE_RESOLUTION|>--- conflicted
+++ resolved
@@ -360,19 +360,14 @@
     // Note: nominal risk of race if associations table can be altered concurrently.
     // Compute base location in EEPROM of association table entry/row.
     uint8_t * const rawPtr = (uint8_t *)(OTV0P2BASE::V0P2BASE_EE_START_NODE_ASSOCIATIONS + index*(uint16_t)OTV0P2BASE::V0P2BASE_EE_NODE_ASSOCIATIONS_SET_SIZE);
-<<<<<<< HEAD
     // Read low-wear unary increment value from trailing bytes.
     // Use primary 'spare' byte as most significant.
     // In case of error treat value as largest-possible value + 1
     // which is safe but may cause up to 16 messages to be ignored.
     const uint8_t incr = OTV0P2BASE::eeprom_unary_2byte_decode(eeprom_read_byte(rawPtr + OTV0P2BASE::V0P2BASE_EE_NODE_ASSOCIATIONS_MSG_CNT_0_OFFSET + 7),
                                                                eeprom_read_byte(rawPtr + OTV0P2BASE::V0P2BASE_EE_NODE_ASSOCIATIONS_MSG_CNT_1_OFFSET + 7));
-    // TODO: multi-byte add!
+    // TODO: multi-byte add of offset to CRC-validated main value.
     if(0 != incr) { return(false); }
-=======
-    // Read low-wear unary offset value from trailing bytes.
-//    const uint8_t offset = OTV0P2BASE::eeprom_unary_2byte_decode()
->>>>>>> dfb5c472
     // Try primary then secondary (both will be written to each time).
     const bool primaryOK = getLastRXMessageCounterFromTable(rawPtr + OTV0P2BASE::V0P2BASE_EE_NODE_ASSOCIATIONS_MSG_CNT_0_OFFSET, counter);
     if(primaryOK) { return(true); }
