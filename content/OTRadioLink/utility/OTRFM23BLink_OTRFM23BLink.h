--- conflicted
+++ resolved
@@ -819,7 +819,6 @@
     // Library of common RFM23B configurations.
     // Only link in (refer to) those required at run-time.
 
-<<<<<<< HEAD
     // Minimal register settings for FS20 (FHT8V) compatible 868.35MHz (EU band 48) OOK 5kbps carrier, no packet handler.
     // Provide RFM22/RFM23 register settings for use with FHT8V in Flash memory.
     // Consists of a sequence of (reg#,value) pairs terminated with a 0xff register number.  The reg#s are <128, ie top bit clear.
@@ -834,19 +833,7 @@
     // Full register settings for FS20 (FHT8B) 868.35MHz (EU band 48) OOK 5kbps carrier, no packet handler.
     // Full config including all default values, so safe for dynamic switching.
     extern const OTRFM23BLinkBase::RFM23_Reg_Values_t StandardRegSettingsOOK5000;
-=======
-    // Register settings for 868.5MHz (EU band 48) GFSK 57.6kbps.
-    // Full config including all default values, so safe for dynamic switching.
-    extern const OTRFM23BLinkBase::RFM23_Reg_Values_t StandardRegSettingsGFSK57600;
-    // GFSK 57600bps channel used for secure frames (and COHEAT) channel 0 as of 2016/02.
-//    static const OTRadioLink::OTRadioChannelConfig StandardConfigGFSK57600(StandardRegSettingsGFSK, true, true, true),
-
-    // Register settings for FS20 (FHT8B) 868.35MHz (EU band 48) OOK 5kbps carrier, no packet handler.
-    // Full config including all default values, so safe for dynamic switching.
-    extern const OTRFM23BLinkBase::RFM23_Reg_Values_t StandardRegSettingsOOK5000;
-    // FS20/FHT8V compatible carrier used for COHEAT channel 1 as of 2016/02.
-//    static const OTRadioLink::OTRadioChannelConfig StandardConfigOOK5000(StandardRegSettingsOOK, true, true, true),
->>>>>>> 22262d67
+
 
     }
 #endif