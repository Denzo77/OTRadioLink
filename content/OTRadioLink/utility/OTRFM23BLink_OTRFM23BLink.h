--- conflicted
+++ resolved
@@ -234,7 +234,7 @@
 
             // True if interrupt line is inactive (or doesn't exist).
             // A poll or interrupt service routine can terminate immediately if this is true.
-            inline bool interruptLineIsInactive() { return(hasInterruptSupport && (LOW != fastDigitalRead(RFM_nIRQ_DigitalPin))); }
+            inline bool interruptLineIsEnabledAndInactive() { return(hasInterruptSupport && (LOW != fastDigitalRead(RFM_nIRQ_DigitalPin))); }
 
             // Write to 8-bit register on RFM23B.
             // SPI must already be configured and running.
@@ -392,33 +392,41 @@
             // Ensures radio is in RX mode at exit if listening is enabled.
             void _poll(const bool inISR)
                 {
+                // Nothing to do if not listening at the moment.
+                if(-1 == getListenChannel()) { return; }
+                // See what has arrived, if anything.
                 const uint16_t status = _readStatusBoth();
+                // Typical status during successful receive:
+                //   * 0x2492
+                //   * 0x3412
+//#ifdef DEBUG_RL
+//                Serial.println(status, HEX); // NOT ISR SAFE!
+//#endif
                 if(status & 0x1000) // Received frame.
                     {
                     // Attempt to read the entire frame.
                     _RXFIFO(readBuffer, sizeof(MaxRXMsgLen));
                     // For now, just drop frame immediately.
                     ++droppedRXedMessageCountRecent;
+                    // Clear up and force back to listening...
+                    _dolisten();
                     }
                 else if(status & 0x80) // Got sync from incoming message.
                     {
 ////    syncSeen = true;
+		    ++droppedRXedMessageCountRecent;
+                    // Keep waiting for rest of message...
                     }
                 else if(status & 0x8000) // RX FIFO overflow/underflow: give up and reset?
                     {
 //    setLastRXErr(FHT8VRXErr_GENERIC);
+                    // Reset and force back to listening...
+                    _dolisten();
                     }
-                else
-                    {
-                    // Else something unexpected?
-//    setLastRXErr(FHT8VRXErr_GENERIC);
-                    }
-<<<<<<< HEAD
-
-                // Force appropriate listening mode.
-                _dolisten();
-=======
->>>>>>> branch 'master' of https://git@github.com/DamonHD/OTRadioLink.git
+//                else
+//                    {
+//                    // Else something unexpected?
+//                    }
                 }
 
         public:
@@ -439,7 +447,7 @@
             // Can be used safely in addition to handling inbound interrupts.
             // Where interrupts are not available should be called at least as often
             // as messages are expected to arrive to avoid radio receiver overrun.
-            virtual void poll() { if(!interruptLineIsInactive()) { ATOMIC_BLOCK(ATOMIC_RESTORESTATE) { _poll(false); } } }
+            virtual void poll() { if(!interruptLineIsEnabledAndInactive()) { ATOMIC_BLOCK(ATOMIC_RESTORESTATE) { _poll(false); } } }
 
             // Handle simple interrupt for this radio link.
             // Must be fast and ISR (Interrupt Service Routine) safe.
@@ -451,21 +459,41 @@
             // Initiating interrupt assumed blocked until this returns.
             virtual bool handleInterruptSimple()
                 {
-                if(interruptLineIsInactive()) { return(false); }
+                if(interruptLineIsEnabledAndInactive()) { return(false); }
                 _poll(true);
                 return(true);
                 }
 
             // Get current RSSI.
             // CURRENTLY RFM23B IMPL ONLY.
+            // NOT OFFICIAL API: MAY BE WITHDRAWN AT ANY TIME.
             // Only valid when in RX mode.
             // Units as per RFM23B.
             uint8_t getRSSI()
                 {
-                const bool neededEnable = _upSPI();
-                const uint8_t rssi = _readReg8Bit(REG_RSSI);
-                if(neededEnable) { _downSPI(); }
-                return(rssi);
+                ATOMIC_BLOCK (ATOMIC_RESTORESTATE)
+                    {
+                    const bool neededEnable = _upSPI();
+                    const uint8_t rssi = _readReg8Bit(REG_RSSI);
+                    if(neededEnable) { _downSPI(); }
+                    return(rssi);
+                    }
+                }
+
+            // Get current mode.
+            // CURRENTLY RFM23B IMPL ONLY.
+            // NOT OFFICIAL API: MAY BE WITHDRAWN AT ANY TIME.
+            // Only valid when in RX mode.
+            // Units as per RFM23B.
+            uint8_t getMode()
+                {
+                ATOMIC_BLOCK (ATOMIC_RESTORESTATE)
+                    {
+                    const bool neededEnable = _upSPI();
+                    const uint8_t mode = 0xf & _readReg8Bit(REG_OP_CTRL1);
+                    if(neededEnable) { _downSPI(); }
+                    return(mode);
+                    }
                 }
 
             // True if there is hardware interrupt support.
