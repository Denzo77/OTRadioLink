/*
The OpenTRV project licenses this file to you
under the Apache Licence, Version 2.0 (the "Licence");
you may not use this file except in compliance
with the Licence. You may obtain a copy of the Licence at

http://www.apache.org/licenses/LICENSE-2.0

Unless required by applicable law or agreed to in writing,
software distributed under the Licence is distributed on an
"AS IS" BASIS, WITHOUT WARRANTIES OR CONDITIONS OF ANY
KIND, either express or implied. See the Licence for the
specific language governing permissions and limitations
under the Licence.

Author(s) / Copyright (s): Damon Hart-Davis 2013--2016
*/

/*
 Basic security support.
 */


#include <util/atomic.h>

#include <Arduino.h>

#include "OTV0P2BASE_Security.h"

#include "OTV0P2BASE_ADC.h"
#include "OTV0P2BASE_EEPROM.h"
#include "OTV0P2BASE_Serial_IO.h"


namespace OTV0P2BASE
{


// Get the current basic stats transmission level (for data outbound from this node).
// May not exactly match enumerated levels; use inequalities.
// Not thread-/ISR- safe.
stats_TX_level getStatsTXLevel() { return((stats_TX_level)eeprom_read_byte((uint8_t *)V0P2BASE_EE_START_STATS_TX_ENABLE)); }


// Coerce any EEPROM-based node OpenTRV ID bytes to valid values if unset (0xff) or if forced,
// by filling with valid values (0x80--0xfe) from decent entropy gathered on the fly.
// Will moan about invalid values and return false but not attempt to reset,
// eg in case underlying EEPROM cell is worn/failing.
// Returns true iff all values good.
bool ensureIDCreated(const bool force)
  {
  bool allGood = true;
  for(uint8_t i = 0; i < V0P2BASE_EE_LEN_ID; ++i)
    {
    uint8_t * const loc = i + (uint8_t *)V0P2BASE_EE_START_ID;
    if(force || (0xff == eeprom_read_byte(loc))) // Byte is unset or change is being forced.
        {
//        OTV0P2BASE::serialPrintAndFlush(F("Setting ID byte "));
//        OTV0P2BASE::serialPrintAndFlush(i);
//        OTV0P2BASE::serialPrintAndFlush(' ');
        for( ; ; )
          {
          // Try to make decently-randomised 'unique-ish' ID.
          // The ID is not confidential, and will be transmitted in the clear.
          // The system will typically not have been running long when this is invoked.
          const uint8_t newValue = 0x80 | OTV0P2BASE::getSecureRandomByte();
          if(0xff == newValue) { continue; } // Reject unusable value.
          OTV0P2BASE::eeprom_smart_update_byte(loc, newValue);
//          OTV0P2BASE::serialPrintAndFlush(newValue, HEX);
          break;
          }
//        OTV0P2BASE::serialPrintlnAndFlush();
        }
    // Validate.
    const uint8_t v2 = eeprom_read_byte(loc);
    if(!validIDByte(v2))
        {
        allGood = false;
//        OTV0P2BASE::serialPrintAndFlush(F("Invalid ID byte "));
//        OTV0P2BASE::serialPrintAndFlush(i);
//        OTV0P2BASE::serialPrintAndFlush(F(" ... "));
//        OTV0P2BASE::serialPrintAndFlush(v2, HEX);
//        OTV0P2BASE::serialPrintlnAndFlush();
        break;
        }
     }
//  if(!allGood) { OTV0P2BASE::serialPrintlnAndFlush(F("Invalid ID")); }
  return(allGood);
  }


<<<<<<< HEAD
// Dummy implementations of setPrimaryBuilding16ByteSecretKey & getPrimaryBuilding16ByteSecretKey
// Notes copied from TODO-788:
// Clearing a key should 'smart' erase the appropriate EEPROM bytes back to their original 0xff values.
// bool getPrimaryBuilding16ByteSecretKey(uint8_t *key) fills in the 16-byte key buffer passed to it and returns true,
// or on failure (eg because the key is unset and all 0xffs) returns false.
bool setPrimaryBuilding16ByteSecretKey(const uint8_t *newKey)
  {
  if(newKey == NULL) return false;
  // convert hex string to binary array
  //   - if any bytes are invalid, return false (this may also function as a free length check)
  OTV0P2BASE::serialPrintAndFlush((const char *)newKey);
  OTV0P2BASE::serialPrintlnAndFlush(); // echo
  return(false); // FIXME
  }
bool getPrimaryBuilding16ByteSecretKey(const uint8_t *key)
=======
bool setPrimaryBuilding16ByteSecretKey(const uint8_t *key)
>>>>>>> de42a969
  {
  return(false); // FIXME
  }



}<|MERGE_RESOLUTION|>--- conflicted
+++ resolved
@@ -89,13 +89,13 @@
   }
 
 
-<<<<<<< HEAD
+
 // Dummy implementations of setPrimaryBuilding16ByteSecretKey & getPrimaryBuilding16ByteSecretKey
 // Notes copied from TODO-788:
 // Clearing a key should 'smart' erase the appropriate EEPROM bytes back to their original 0xff values.
 // bool getPrimaryBuilding16ByteSecretKey(uint8_t *key) fills in the 16-byte key buffer passed to it and returns true,
 // or on failure (eg because the key is unset and all 0xffs) returns false.
-bool setPrimaryBuilding16ByteSecretKey(const uint8_t *newKey)
+bool setPrimaryBuilding16ByteSecretKey(const uint8_t *newKey) // <-- this should be 16-byte binary, NOT text!
   {
   if(newKey == NULL) return false;
   // convert hex string to binary array
@@ -105,9 +105,6 @@
   return(false); // FIXME
   }
 bool getPrimaryBuilding16ByteSecretKey(const uint8_t *key)
-=======
-bool setPrimaryBuilding16ByteSecretKey(const uint8_t *key)
->>>>>>> de42a969
   {
   return(false); // FIXME
   }
