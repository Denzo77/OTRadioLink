--- conflicted
+++ resolved
@@ -113,20 +113,12 @@
     // Returns true if the pot output is to be reversed from the natural direction.
     inline bool isReversed() { return(minExpected > maxExpected); }
 
-    // A value below this (scaled) is deemed to be at the low end stop region (allowing for reversed movement).
-<<<<<<< HEAD
+    // A (scaled) value below this is deemed to be at the low end stop region (allowing for reversed movement).
     const uint8_t loEndStop;
     // Returns true if at the low end stop: ISR safe.
     inline bool isAtLoEndStop() { return(value < loEndStop); }
-    // A value above this (scaled) is deemed to be at the high end stop region (allowing for reversed movement).
+    // A (scaled) value above this is deemed to be at the high end stop region (allowing for reversed movement).
     const uint8_t hiEndStop;
-=======
-    const uint8_t loEndStop; // = (realMinScaled >= 255 - RN_FRBO) ? realMinScaled : (realMinScaled + RN_FRBO);
-    // Returns true if at the low end stop: ISR safe.
-    inline bool isAtLoEndStop() { return(value < loEndStop); }
-    // A value above this (scaled) is deemed to be at the high end stop region (allowing for reversed movement).
-    const uint8_t hiEndStop; // = (realMaxScaled < RN_FRBO) ? realMaxScaled : (realMaxScaled - RN_FRBO);
->>>>>>> 16aa0a9e
     // Returns true if at the high end stop: ISR safe.
     inline bool isAtHiEndStop() { return(value > hiEndStop); }
 
