/*
The OpenTRV project licenses this file to you
under the Apache Licence, Version 2.0 (the "Licence");
you may not use this file except in compliance
with the Licence. You may obtain a copy of the Licence at

http://www.apache.org/licenses/LICENSE-2.0

Unless required by applicable law or agreed to in writing,
software distributed under the Licence is distributed on an
"AS IS" BASIS, WITHOUT WARRANTIES OR CONDITIONS OF ANY
KIND, either express or implied. See the Licence for the
specific language governing permissions and limitations
under the Licence.

Author(s) / Copyright (s): Damon Hart-Davis 2013--2016
                           Deniz Erbilgin 2015--2016
*/

/*
 * Set of ENABLE_XXX flags and V0p2_REV for REV14.
 *
 * This should define (or #undef) ONLY symbols with names starting "ENABLE_"
 * and V0p2_REV.
 *
 * Specific sets by date may also be available.
 *
 * These are meant be be fairly stable over time;
 * it is more likely that new ENABLE_ flags may be introduced
 * than old ones change their status.
 *
 * Values here that are #undef are to show
 * that they are available to be defined in some configs.
 *
 * NOT to be included by ANY library routines,
 * only other CONFIG includes.
 */

#ifndef ARDUINO_LIB_OTV0P2_CONFIG_REV14_H
#define ARDUINO_LIB_OTV0P2_CONFIG_REV14_H


#ifdef CONFIG_REV14_PROTO // Prototype REV14 w/ LoRa, TMP, SHT and QM-1

#define V0p2_REV 14
// IF DEFINED: basic FROST/WARM temperatures are settable.
#undef ENABLE_SETTABLE_TARGET_TEMPERATURES
// IF DEFINED: use active-low LEARN button(s).  Needs ENABLE_SINGLETON_SCHEDULE.  ***
#undef ENABLE_LEARN_BUTTON // OPTIONAL ON V0.09 PCB1
// IF DEFINED: this unit will act as a thermostat controlling a local TRV (and calling for heat from the boiler), else is a sensor/hub unit.
#undef ENABLE_LOCAL_TRV
// IF DEFINED: this unit controls a valve, but provides slave valve control only.
#undef ENABLE_SLAVE_TRV
// IF DEFINED: this unit *can* act as boiler-control hub listening to remote thermostats, possibly in addition to controlling a local TRV.  ***
#undef ENABLE_BOILER_HUB
// IF DEFINED: allow RX of stats frames.
#undef ENABLE_STATS_RX
// IF DEFINED: (default) forced always-on radio listen/RX, eg not requiring setup to explicitly enable. ***
#undef ENABLE_DEFAULT_ALWAYS_RX
// IF DEFINED: allow TX of stats frames.
#define ENABLE_STATS_TX
// IF DEFINED: allow minimal binary format in addition to more generic one: ~400 bytes code cost.
#undef ENABLE_MINIMAL_STATS_TXRX
// IF DEFINED: allow binary stats to be TXed.
#undef ENABLE_BINARY_STATS_TX
// IF DEFINED: enable support for FS20 carrier for RX of raw FS20 and piggybacked binary (non-JSON) stats.
#undef ENABLE_FS20_NATIVE_AND_BINARY_STATS_RX
// IF DEFINED: this unit supports CLI over the USB/serial connection, eg for run-time reconfig.
#define ENABLE_CLI
// IF DEFINED: enable a full OpenTRV CLI.
#define ENABLE_FULL_OT_CLI
// IF DEFINED: enable a full OpenTRV UI with normal LEDs etc. ***
#undef ENABLE_FULL_OT_UI
// IF DEFINED: enable and extended CLI with a longer input buffer for example.
#undef ENABLE_EXTENDED_CLI
// IF DEFINED: minimise boot effort and energy eg for intermittently-powered energy-harvesting applications.  ***
#undef ENABLE_MIN_ENERGY_BOOT
// IF DEFINED: enable use of on-board SHT21 RH and temp sensor (in lieu of TMP112).   ***
#undef ENABLE_PRIMARY_TEMP_SENSOR_SHT21
//#define ENABLE_PRIMARY_TEMP_SENSOR_SHT21
// IF DEFINED: enable use AVR's 'idle' mode to stop the CPU but leave I/O (eg Serial) running to save power.
// DHD20150920: CURRENTLY NOT RECOMMENDED AS STILL SEEMS TO CAUSE SOME BOARDS TO CRASH.
#undef ENABLE_USE_OF_AVR_IDLE_MODE

// IF DEFINED: enable a 'null' radio module; without this unit is stand-alone.
#define ENABLE_RADIO_NULL

// Secondary radio
#undef ENABLE_RADIO_RFM23B
#undef ENABLE_RADIO_PRIMARY_RFM23B

// IF DEFINED: enable a secondary (typically WAN-relay) radio module.
#define ENABLE_RADIO_SECONDARY_MODULE
#define ENABLE_RADIO_RN2483   // Enable RN2483
//#define RADIO_PRIMARY_RN2483 // Must be secondary to avoid sending preamble etc
#define ENABLE_RADIO_SECONDARY_RN2483

// Define voice module
#define ENABLE_VOICE_SENSOR
#define ENABLE_OCCUPANCY_DETECTION_FROM_VOICE
#define ENABLE_VOICE_STATS

#endif // CONFIG_REV14_PROTO

#ifdef CONFIG_REV14 // REV14 w/ light sensor, SHT21 and voice sensor.
// Measured current consumption (no QM-1 or mobdet): 100-200 uA when serial shut and not attempting TX.
// Revision REV14 of V0.2 board, Sensor unit with LoRa module and voice detector.
// In this off-label mode being used as stats gatherers or simple hubs.
// DE20160221: I may have made a mistake with my oscilloscope setup doing the earlier readings. Revised values below:
// - QM-1 turned off, RN2483 in sleep mode, no mobdet:                  2-3 mA
// - QM-1 turned on but not capturing, RN2483 in sleep mode, no mobdet: ~10 mA
#define V0p2_REV 14
// IF DEFINED: enable use of on-board SHT21 RH and temp sensor (in lieu of TMP112).
#define ENABLE_PRIMARY_TEMP_SENSOR_SHT21
// Using RoHS-compliant phototransistor in place of LDR.
#define ENABLE_AMBIENT_LIGHT_SENSOR_PHOTOTRANS_TEPT4400
// IF DEFINED: use the temperature-setting potentiometer/dial if present.
#undef ENABLE_TEMP_POT_IF_PRESENT
// IF DEFINED: basic FROST/WARM temperatures are settable.
#undef ENABLE_SETTABLE_TARGET_TEMPERATURES
// IF DEFINED: this unit will act as a thermostat controlling a local TRV (and calling for heat from the boiler), else is a sensor/hub unit.
#undef ENABLE_LOCAL_TRV
// IF DEFINED: this unit controls a valve, but provides slave valve control only.
#undef ENABLE_SLAVE_TRV
// IF DEFINED: this unit can act as boiler-control hub listening to remote thermostats, possibly in addition to controlling a local TRV.
#undef ENABLE_BOILER_HUB // NO BOILER CODE
// IF DEFINED: allow RX of stats frames.
#undef ENABLE_STATS_RX
// IF DEFINED: allow TX of stats frames.
#define ENABLE_STATS_TX
// IF DEFINED: always allow some kind of stats TX, whatever the privacy settings.
#define ENABLE_ALWAYS_TX_ALL_STATS
// IF DEFINED: allow JSON stats frames.
#define ENABLE_JSON_OUTPUT
// IF DEFINED: allow binary stats to be TXed.
#undef ENABLE_BINARY_STATS_TX
// IF DEFINED: enable support for FS20 carrier for RX of raw FS20 and piggybacked binary (non-JSON) stats.
#undef ENABLE_FS20_NATIVE_AND_BINARY_STATS_RX
//#define ENABLE_PRIMARY_TEMP_SENSOR_SHT21
// IF DEFINED: enable use AVR's 'idle' mode to stop the CPU but leave I/O (eg Serial) running to save power.
// DHD20150920: CURRENTLY NOT RECOMMENDED AS STILL SEEMS TO CAUSE SOME BOARDS TO CRASH.
#define ENABLE_USE_OF_AVR_IDLE_MODE
// IF DEFINED: use active-low LEARN button(s).  Needs ENABLE_SINGLETON_SCHEDULE.  ***
#undef ENABLE_LEARN_BUTTON // OPTIONAL ON V0.09 PCB1
// IF DEFINED: this unit supports CLI over the USB/serial connection, eg for run-time reconfig.
#define ENABLE_CLI
// IF DEFINED: enable a full OpenTRV CLI.
#define ENABLE_FULL_OT_CLI
// IF DEFINED: enable a full OpenTRV UI with normal LEDs etc. ***
#undef ENABLE_FULL_OT_UI
// IF DEFINED: enable and extended CLI with a longer input buffer for example.
#undef ENABLE_EXTENDED_CLI
// IF DEFINED: minimise boot effort and energy eg for intermittently-powered energy-harvesting applications.  ***
#undef ENABLE_MIN_ENERGY_BOOT
// IF DEFINED: enable a 'null' radio module; without this unit is stand-alone.
#define ENABLE_RADIO_NULL
// Secondary radio
#undef ENABLE_RADIO_RFM23B
#undef ENABLE_RADIO_PRIMARY_RFM23B
// IF DEFINED: enable a secondary (typically WAN-relay) radio module.
#define ENABLE_RADIO_SECONDARY_MODULE
#define ENABLE_RADIO_RN2483   // Enable RN2483
//#define RADIO_PRIMARY_RN2483 // Must be secondary to avoid sending preamble etc
#define ENABLE_RADIO_SECONDARY_RN2483
//#define ENABLE_FREQUENT_STATS_TX
#define ENABLE_JSON_STATS_LEN_CAP 49
// Define voice module
//#define ENABLE_VOICE_SENSOR
//#define ENABLE_OCCUPANCY_DETECTION_FROM_VOICE
//#define ENABLE_VOICE_STATS
#endif

#ifdef CONFIG_REV14_WORKSHOP // REV14 w/ light sensor and SHT21 for Launchpad final workshop.
// Measured current consumption (no QM-1 or mobdet): 100-200 uA when serial shut and not attempting TX.
// Revision REV14 of V0.2 board, Sensor unit with LoRa module and voice detector.
// In this off-label mode being used as stats gatherers or simple hubs.
// DE20160221: I may have made a mistake with my oscilloscope setup doing the earlier readings. Revised values below:
// - QM-1 turned off, RN2483 in sleep mode, no mobdet:                  2-3 mA
// - QM-1 turned on but not capturing, RN2483 in sleep mode, no mobdet: ~10 mA
#define V0p2_REV 14
// IF DEFINED: enable use of on-board SHT21 RH and temp sensor (in lieu of TMP112).
#define ENABLE_PRIMARY_TEMP_SENSOR_SHT21
// Using RoHS-compliant phototransistor in place of LDR.
#define ENABLE_AMBIENT_LIGHT_SENSOR_PHOTOTRANS_TEPT4400
// IF DEFINED: use the temperature-setting potentiometer/dial if present.
#undef ENABLE_TEMP_POT_IF_PRESENT
// IF DEFINED: basic FROST/WARM temperatures are settable.
#undef ENABLE_SETTABLE_TARGET_TEMPERATURES
// IF DEFINED: this unit will act as a thermostat controlling a local TRV (and calling for heat from the boiler), else is a sensor/hub unit.
#undef ENABLE_LOCAL_TRV
// IF DEFINED: this unit controls a valve, but provides slave valve control only.
#undef ENABLE_SLAVE_TRV
// IF DEFINED: this unit can act as boiler-control hub listening to remote thermostats, possibly in addition to controlling a local TRV.
#undef ENABLE_BOILER_HUB // NO BOILER CODE
// IF DEFINED: allow RX of stats frames.
#undef ENABLE_STATS_RX
// IF DEFINED: allow TX of stats frames.
#define ENABLE_STATS_TX
// IF DEFINED: always allow some kind of stats TX, whatever the privacy settings.
#define ENABLE_ALWAYS_TX_ALL_STATS
// IF DEFINED: allow JSON stats frames.
#define ENABLE_JSON_OUTPUT
// IF DEFINED: allow binary stats to be TXed.
#undef ENABLE_BINARY_STATS_TX
// IF DEFINED: enable support for FS20 carrier for RX of raw FS20 and piggybacked binary (non-JSON) stats.
#undef ENABLE_FS20_NATIVE_AND_BINARY_STATS_RX
//#define ENABLE_PRIMARY_TEMP_SENSOR_SHT21
// IF DEFINED: enable use AVR's 'idle' mode to stop the CPU but leave I/O (eg Serial) running to save power.
// DHD20150920: CURRENTLY NOT RECOMMENDED AS STILL SEEMS TO CAUSE SOME BOARDS TO CRASH.
<<<<<<< HEAD
#undef ENABLE_USE_OF_AVR_IDLE_MODE
=======
#define ENABLE_USE_OF_AVR_IDLE_MODE
>>>>>>> 0d063890
// IF DEFINED: use active-low LEARN button(s).  Needs ENABLE_SINGLETON_SCHEDULE.  ***
#undef ENABLE_LEARN_BUTTON // OPTIONAL ON V0.09 PCB1
// IF DEFINED: this unit supports CLI over the USB/serial connection, eg for run-time reconfig.
#define ENABLE_CLI
// IF DEFINED: enable a full OpenTRV CLI.
#define ENABLE_FULL_OT_CLI
// IF DEFINED: enable a full OpenTRV UI with normal LEDs etc. ***
#undef ENABLE_FULL_OT_UI
// IF DEFINED: enable and extended CLI with a longer input buffer for example.
#undef ENABLE_EXTENDED_CLI
// IF DEFINED: minimise boot effort and energy eg for intermittently-powered energy-harvesting applications.  ***
#undef ENABLE_MIN_ENERGY_BOOT
// IF DEFINED: enable a 'null' radio module; without this unit is stand-alone.
#define ENABLE_RADIO_NULL
// Secondary radio
#undef ENABLE_RADIO_RFM23B
#undef ENABLE_RADIO_PRIMARY_RFM23B
// IF DEFINED: enable a secondary (typically WAN-relay) radio module.
#define ENABLE_RADIO_SECONDARY_MODULE
#define ENABLE_RADIO_RN2483   // Enable RN2483
//#define RADIO_PRIMARY_RN2483 // Must be secondary to avoid sending preamble etc
#define ENABLE_RADIO_SECONDARY_RN2483
//#define ENABLE_FREQUENT_STATS_TX
<<<<<<< HEAD
// IF DEFINED: try to trim bandwidth as may be especially expensive/scarce.
#define ENABLE_TRIMMED_BANDWIDTH
// IF DEFINED: the (>>8) value of this flag is the maximum JSON frame size allowed (bytes).
=======
>>>>>>> 0d063890
#define ENABLE_JSON_STATS_LEN_CAP 34 // Should allow LoRa SF12 and 4 min TX intervals.
// Define voice module
//#define ENABLE_VOICE_SENSOR
//#define ENABLE_OCCUPANCY_DETECTION_FROM_VOICE
//#define ENABLE_VOICE_STATS
#endif

#endif
<|MERGE_RESOLUTION|>--- conflicted
+++ resolved
@@ -81,30 +81,25 @@
 // IF DEFINED: enable use AVR's 'idle' mode to stop the CPU but leave I/O (eg Serial) running to save power.
 // DHD20150920: CURRENTLY NOT RECOMMENDED AS STILL SEEMS TO CAUSE SOME BOARDS TO CRASH.
 #undef ENABLE_USE_OF_AVR_IDLE_MODE
-
 // IF DEFINED: enable a 'null' radio module; without this unit is stand-alone.
 #define ENABLE_RADIO_NULL
-
 // Secondary radio
 #undef ENABLE_RADIO_RFM23B
 #undef ENABLE_RADIO_PRIMARY_RFM23B
-
 // IF DEFINED: enable a secondary (typically WAN-relay) radio module.
 #define ENABLE_RADIO_SECONDARY_MODULE
 #define ENABLE_RADIO_RN2483   // Enable RN2483
 //#define RADIO_PRIMARY_RN2483 // Must be secondary to avoid sending preamble etc
 #define ENABLE_RADIO_SECONDARY_RN2483
-
 // Define voice module
 #define ENABLE_VOICE_SENSOR
 #define ENABLE_OCCUPANCY_DETECTION_FROM_VOICE
 #define ENABLE_VOICE_STATS
-
 #endif // CONFIG_REV14_PROTO
 
 #ifdef CONFIG_REV14 // REV14 w/ light sensor, SHT21 and voice sensor.
 // Measured current consumption (no QM-1 or mobdet): 100-200 uA when serial shut and not attempting TX.
-// Revision REV14 of V0.2 board, Sensor unit with LoRa module and voice detector.
+// Revision REV14 of V0.2 board, sensor unit with LoRa module and voice detector.
 // In this off-label mode being used as stats gatherers or simple hubs.
 // DE20160221: I may have made a mistake with my oscilloscope setup doing the earlier readings. Revised values below:
 // - QM-1 turned off, RN2483 in sleep mode, no mobdet:                  2-3 mA
@@ -172,7 +167,7 @@
 
 #ifdef CONFIG_REV14_WORKSHOP // REV14 w/ light sensor and SHT21 for Launchpad final workshop.
 // Measured current consumption (no QM-1 or mobdet): 100-200 uA when serial shut and not attempting TX.
-// Revision REV14 of V0.2 board, Sensor unit with LoRa module and voice detector.
+// Revision REV14 of V0.2 board, sensor unit with LoRa module and voice detector.
 // In this off-label mode being used as stats gatherers or simple hubs.
 // DE20160221: I may have made a mistake with my oscilloscope setup doing the earlier readings. Revised values below:
 // - QM-1 turned off, RN2483 in sleep mode, no mobdet:                  2-3 mA
@@ -204,14 +199,8 @@
 #undef ENABLE_BINARY_STATS_TX
 // IF DEFINED: enable support for FS20 carrier for RX of raw FS20 and piggybacked binary (non-JSON) stats.
 #undef ENABLE_FS20_NATIVE_AND_BINARY_STATS_RX
-//#define ENABLE_PRIMARY_TEMP_SENSOR_SHT21
-// IF DEFINED: enable use AVR's 'idle' mode to stop the CPU but leave I/O (eg Serial) running to save power.
-// DHD20150920: CURRENTLY NOT RECOMMENDED AS STILL SEEMS TO CAUSE SOME BOARDS TO CRASH.
-<<<<<<< HEAD
-#undef ENABLE_USE_OF_AVR_IDLE_MODE
-=======
-#define ENABLE_USE_OF_AVR_IDLE_MODE
->>>>>>> 0d063890
+// IF DEFINED: enable use of on-board SHT21 primary temperature and RH% sensor (in lieu of default TMP112).
+#define ENABLE_PRIMARY_TEMP_SENSOR_SHT21
 // IF DEFINED: use active-low LEARN button(s).  Needs ENABLE_SINGLETON_SCHEDULE.  ***
 #undef ENABLE_LEARN_BUTTON // OPTIONAL ON V0.09 PCB1
 // IF DEFINED: this unit supports CLI over the USB/serial connection, eg for run-time reconfig.
@@ -235,12 +224,9 @@
 //#define RADIO_PRIMARY_RN2483 // Must be secondary to avoid sending preamble etc
 #define ENABLE_RADIO_SECONDARY_RN2483
 //#define ENABLE_FREQUENT_STATS_TX
-<<<<<<< HEAD
 // IF DEFINED: try to trim bandwidth as may be especially expensive/scarce.
 #define ENABLE_TRIMMED_BANDWIDTH
 // IF DEFINED: the (>>8) value of this flag is the maximum JSON frame size allowed (bytes).
-=======
->>>>>>> 0d063890
 #define ENABLE_JSON_STATS_LEN_CAP 34 // Should allow LoRa SF12 and 4 min TX intervals.
 // Define voice module
 //#define ENABLE_VOICE_SENSOR
