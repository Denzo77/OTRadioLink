--- conflicted
+++ resolved
@@ -95,11 +95,7 @@
 #undef ENABLE_SIMPLIFIED_MODE_BAKE
 // IF DEFINED: enabled frequent stats TX, eg every minute, for diagnostics.
 #undef ENABLE_FREQUENT_STATS_TX
-<<<<<<< HEAD
-// IF DEFINED: the (>>8) value of this flag is the maximum JSON frame size allowed in bytes.
-=======
-// IF DEFINED: the (strictly +ve) value of the flag is the maximum JSON frame size allowed.
->>>>>>> a7e3fa8d
+// IF DEFINED: the (>>8) value of this flag is the maximum JSON frame size allowed (bytes).
 #undef ENABLE_JSON_STATS_LEN_CAP
 //////////////////////////////////////// SENSOR OPTIONS (and support for them)
 // IF DEFINED: allow use of ambient light sensor.
