--- conflicted
+++ resolved
@@ -9,13 +9,7 @@
 
 
 pending:
-<<<<<<< HEAD
-    JP20160406: fix to correctly set the precision of the DS18B20 sensor.
-    DHD20160412: TODO-887: RTC-based low-power watchdog detecting overruns/jams.
-    DE20160427:  Initial synchronous version of OTSoftSerial2.
     DE20160510:  OTSoftSerial now runs at 9600 baud.
-=======
->>>>>>> dfc20d5c
 
 
 
