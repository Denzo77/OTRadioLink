--- conflicted
+++ resolved
@@ -1191,7 +1191,6 @@
 //}
 
 
-<<<<<<< HEAD
 // Emulates blocking soft serial class.
 class SoftSerialSimulator final : public Stream
     {
@@ -1260,71 +1259,4 @@
     EXPECT_TRUE(l0.configure(1, &l0Config));
     EXPECT_TRUE(l0.begin());
     EXPECT_EQ(OTSIM900Link::INIT, l0._getState());
-    }
-=======
-//// Emulates blocking soft serial class.
-//class SoftSerialSimulator final : public Stream
-//    {
-//    private:
-//        // Data available to be read().
-//        static std::string toBeRead;
-//
-//    public:
-//        bool verbose = false;
-//
-//        // Reset to clear state before a new test.
-//        static void reset() { written = ""; toBeRead = ""; }
-//
-//        // Data written (with the write() call) to this Stream, outbound.
-//        static std::string written;
-//
-//        // Add another char for read() to pick up.
-//        static void addCharToRead(const char c) { toBeRead += c; }
-//        // Add a whole string for read() to pick up.
-//        static void addCharToRead(const std::string &s) { toBeRead += s; }
-//
-//        // Method from Stream.
-//        virtual size_t write(uint8_t uc) override
-//        {
-//            const char c = (char)uc;
-//            if(verbose) { if(isprint(c)) { fprintf(stderr, "<%c\n", c); } else { fprintf(stderr, "< %d\n", (int)c); } }
-//            written += c;
-//            return(1);
-//        }
-//        // Method from Stream.
-//        virtual int read() override
-//        {
-//            if(0 == toBeRead.size()) { return(-1); }
-//            const char c = toBeRead[0];
-//            if(verbose) { if(isprint(c)) { fprintf(stderr, ">%c\n", c); } else { fprintf(stderr, "> %d\n", (int)c); } }
-//            toBeRead.erase(0, 1);
-//            return(c);
-//        }
-//        // Method from Stream.
-//        virtual int available() override { return(-1); }
-//        // Method from Stream.
-//        virtual int peek() override { return(-1); }
-//        // Method from Stream.
-//        virtual void flush() override { }
-//    };
-//// Singleton instance.
-//static SoftSerialSimulator serialConnection;
-
-//// Test usability of SoftSerialSimulator, eg can it compile.
-//TEST(OTSIM900Link, SoftSerialSimulatorTest)
-//    {
-//    // Clear out any serial state.
-//    serialConnection.reset();
-//
-//    const char SIM900_PIN[] = "1111";
-//    const char SIM900_APN[] = "apn";
-//    const char SIM900_UDP_ADDR[] = "0.0.0.0"; // ORS server
-//    const char SIM900_UDP_PORT[] = "9999";
-//    const OTSIM900Link::OTSIM900LinkConfig_t SIM900Config(false, SIM900_PIN, SIM900_APN, SIM900_UDP_ADDR, SIM900_UDP_PORT);
-//    const OTRadioLink::OTRadioChannelConfig l0Config(&SIM900Config, true);
-//    OTSIM900Link::OTSIM900Link<0, 0, 0, getSecondsVT, SoftSerialSimulator> l0;
-//    EXPECT_TRUE(l0.configure(1, &l0Config));
-//    EXPECT_TRUE(l0.begin());
-//    EXPECT_EQ(OTSIM900Link::INIT, l0._getState());
-//    }
->>>>>>> 7119770e
+    }