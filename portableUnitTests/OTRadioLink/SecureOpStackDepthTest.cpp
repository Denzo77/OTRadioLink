/*
The OpenTRV project licenses this file to you
under the Apache Licence, Version 2.0 (the "Licence");
you may not use this file except in compliance
with the Licence. You may obtain a copy of the Licence at

http://www.apache.org/licenses/LICENSE-2.0

Unless required by applicable law or agreed to in writing,
software distributed under the Licence is distributed on an
"AS IS" BASIS, WITHOUT WARRANTIES OR CONDITIONS OF ANY
KIND, either express or implied. See the Licence for the
specific language governing permissions and limitations
under the Licence.

Author(s) / Copyright (s): Damon Hart-Davis 2016
                           Deniz Erbilgin 2017
*/

/*
 * OTRadValve tests of secure frame operations dependent on OTASEGCM
 * with a particular view to managing stack depth to avoid overflow
 * especially on very limited RAM platforms such as AVR.
 */

// Only enable these tests if the OTAESGCM library is marked as available.
#if defined(EXT_AVAILABLE_ARDUINO_LIB_OTAESGCM)


#include <gtest/gtest.h>
#include <stdio.h>
#include <stdlib.h>

#include <OTV0p2Base.h>
#include <OTAESGCM.h>
#include <OTRadioLink.h>


namespace SOSDT {
    // Max allowed stack usage for decodeAndHandleOTSecureFrame.
    // Very lax as Clang uses ~50% more stack than gcc on travis.
    #ifndef __APPLE__
<<<<<<< HEAD
    static constexpr unsigned int maxStackSecureFrameDecode = 1600;
    #else
    // For macOS / clang++ (pretending to be G++) builds.
    // On macOS 10.12.5 system, secure frame enc/decode ~358 bytes at 20170511.
    static constexpr unsigned int maxStackSecureFrameDecode = 1520;
=======
    //static constexpr unsigned int maxStackSecureFrameEncode = 328;
    static constexpr unsigned int maxStackSecureFrameDecode = 1744; // 1600; // was 1024. clang uses more stack
    #else
    // For macOS / clang++ (pretending to be G++) builds.
    // On macOS 10.12.5 system, secure frame enc/decode ~358 bytes at 20170511.
    // static constexpr unsigned int maxStackSecureFrameEncode = 1024;
    static constexpr unsigned int maxStackSecureFrameDecode = 1744; // 1536; // 1520;
>>>>>>> 36a253e3
    #endif // __APPLE__

    bool pollIO(bool) {return (false);}
    bool getKeySuccess(uint8_t *key) { memset(key, 0x0,  /*OTV0P2BASE::VOP2BASE_EE_LEN_16BYTE_PRIMARY_BUILDING_KEY*/ 16); return (true); }

    struct minimumSecureFrame
    {
        // Preshared ID prefix; only an initial part/prefix of this goes on the wire in the header.
        static const uint8_t id[];
        // IV/nonce starting with first 6 bytes of preshared ID, then 6 bytes of counter.
        static const uint8_t iv[];
        static const uint8_t oldCounter[];
        // 'O' frame body with some JSON stats.
        static const uint8_t body[];
        // length of secure frame
        static const uint8_t encodedLength;
        // Buffer containing secure frame. Generated using code below.
        static const uint8_t buf[];

        // Stuff used to generate a working encodable frame. Taken from SecureFrameTest.cpp
            // All-zeros const 16-byte/128-bit key.
            // Can be used for other purposes.
        //    static const uint8_t zeroBlock[16] = { };
        //    uint8_t buf[OTRadioLink::SecurableFrameHeader::maxSmallFrameSize];
        //    //Example 3: secure, no valve, representative minimum stats {"b":1}).
        //    //Note that the sequence number must match the 4 lsbs of the message count, ie from iv[11].
        //    //and the ID is 0xaa 0xaa 0xaa 0xaa (transmitted) with the next ID bytes 0x55 0x55.
        //    //ResetCounter = 42
        //    //TxMsgCounter = 793
        //    //(Thus nonce/IV: aa aa aa aa 55 55 00 00 2a 00 03 19)
        //    //
        //    //3e cf 94 aa aa aa aa 20 | b3 45 f9 29 69 57 0c b8 28 66 14 b4 f0 69 b0 08 71 da d8 fe 47 c1 c3 53 83 48 88 03 7d 58 75 75 | 00 00 2a 00 03 19 29 3b 31 52 c3 26 d2 6d d0 8d 70 1e 4b 68 0d cb 80
        //    //
        //    //3e  length of header (62) after length byte 5 + (encrypted) body 32 + trailer 32
        //    //cf  'O' secure OpenTRV basic frame
        //    //04  0 sequence number, ID length 4
        //    //aa  ID byte 1
        //    //aa  ID byte 2
        //    //aa  ID byte 3
        //    //aa  ID byte 4
        //    //20  body length 32 (after padding and encryption)
        //    //    Plaintext body (length 8): 0x7f 0x11 { " b " : 1
        //    //    Padded: 7f 11 7b 22 62 22 3a 31 00 00 00 00 00 00 00 00 00 00 00 00 00 00 00 00 00 00 00 00 00 00 00 17
        //    //b3 45 f9 ... 58 75 75  32 bytes of encrypted body
        //    //00 00 2a  reset counter
        //    //00 03 19  message counter
        //    //29 3b 31 ... 68 0d cb  16 bytes of authentication tag
        //    //80  enc/auth type/format indicator.
        //    const uint8_t encodedLength = OTRadioLink::SimpleSecureFrame32or0BodyTXBase::encodeSecureSmallFrameRaw(buf, sizeof(buf),
        //                                    OTRadioLink::FTS_BasicSensorOrValve,
        //                                    id, 4,
        //                                    body, sizeof(body),
        //                                    iv,
        //                                    OTAESGCM::fixed32BTextSize12BNonce16BTagSimpleEnc_DEFAULT_STATELESS,
        //                                    NULL, zeroBlock);
        //    std::fprintf(stdout, "const uint8_t encodedLength = %u;\n", encodedLength);
        //    std::cout << "const uint8_t buf[] = {\n\t";
        //    for(auto i = 0; i < OTRadioLink::SecurableFrameHeader::maxSmallFrameSize; ++i) {
        //        std::fprintf(stdout, "0x%x, ", buf[i]);
        //        if(7 == (i % 8)) std::cout << "\n\t";
        //    }
        //    std::cout << " };\n";
    };
    // Preshared ID prefix; only an initial part/prefix of this goes on the wire in the header.
    const uint8_t minimumSecureFrame::id[] = { 0xaa, 0xaa, 0xaa, 0xaa, 0x55, 0x55, 0x55, 0x55 };
    // IV/nonce starting with first 6 bytes of preshared ID, then 6 bytes of counter.
    const uint8_t minimumSecureFrame::iv[] = { 0xaa, 0xaa, 0xaa, 0xaa, 0x55, 0x55, 0x00, 0x00, 0x2a, 0x00, 0x03, 0x19 };
    const uint8_t minimumSecureFrame::oldCounter[] = { 0x00, 0x00, 0x2a, 0x00, 0x03, 0x18 };
    // 'O' frame body with some JSON stats.
    const uint8_t minimumSecureFrame::body[] = { 0x7f, 0x11, 0x7b, 0x22, 0x62, 0x22, 0x3a, 0x31 };
    // length of secure frame
    const uint8_t minimumSecureFrame::encodedLength = 63;
    // Buffer containing secure frame. Generated using code below.
    const uint8_t minimumSecureFrame::buf[] = {
        0x3e, 0xcf, 0x94, 0xaa, 0xaa, 0xaa, 0xaa, 0x20,
        0xb3, 0x45, 0xf9, 0x29, 0x69, 0x57, 0x0c, 0xb8,
        0x28, 0x66, 0x14, 0xb4, 0xf0, 0x69, 0xb0, 0x08,
        0x71, 0xda, 0xd8, 0xfe, 0x47, 0xc1, 0xc3, 0x53,
        0x83, 0x48, 0x88, 0x03, 0x7d, 0x58, 0x75, 0x75,
        0x00, 0x00, 0x2a, 0x00, 0x03, 0x19, 0x29, 0x3b,
        0x31, 0x52, 0xc3, 0x26, 0xd2, 0x6d, 0xd0, 0x8d,
        0x70, 0x1e, 0x4b, 0x68, 0x0d, 0xcb, 0x80 };

    /**
     * @brief   Compare the decrypted string with the original plain text.
     *          Set frameOperationCalledFlag true if they match.
     */
    volatile bool frameOperationCalledFlag = false;
    OTRadioLink::frameOperator_fn_t setFlagFrameOperation;
    bool setFlagFrameOperation(const OTRadioLink::OTFrameData_T &fd) {
        if(0 == strncmp((const char *) fd.decryptedBody, (const char *) minimumSecureFrame::body, sizeof(minimumSecureFrame::body))) {
            frameOperationCalledFlag = true;
        }
        return (true);
    }

}


TEST(SecureOpStackDepth, StackCheckerWorks)
{
    // Set up stack usage checks
    OTV0P2BASE::RAMEND = OTV0P2BASE::getSP();
    OTV0P2BASE::MemoryChecks::resetMinSP();
    OTV0P2BASE::MemoryChecks::recordIfMinSP();
    const size_t baseStack = OTV0P2BASE::MemoryChecks::getMinSP();
    EXPECT_NE((size_t)0, baseStack);  // Make sure baseStack is a sane stack value.
}

TEST(SecureOpStackDepth, SimpleSecureFrame32or0BodyRXFixedCounterBasic)
{
    const uint8_t counter = 0;
    const uint8_t id = 0;
    OTRadioLink::SimpleSecureFrame32or0BodyRXFixedCounter &sfrx = OTRadioLink::SimpleSecureFrame32or0BodyRXFixedCounter::getInstance();
    EXPECT_TRUE(sfrx.updateRXMessageCountAfterAuthentication(&id, &counter));
}

namespace SOSDT
{
    /**
     * @brief wrapper around decode function so that we can include top level stack allocations in test.
     */
    bool decodeAndHandleSecureFrameNoWorkspace()
    {
        // Secure Frame start
        const uint8_t * senderID = SOSDT::minimumSecureFrame::id;
        const uint8_t * msgCounter = SOSDT::minimumSecureFrame::oldCounter;
        const uint8_t * const msgStart = &SOSDT::minimumSecureFrame::buf[1];

        OTRadioLink::SimpleSecureFrame32or0BodyRXFixedCounter &sfrx = OTRadioLink::SimpleSecureFrame32or0BodyRXFixedCounter::getInstance();
        sfrx.setMockIDValue(senderID);
        sfrx.setMockCounterValue(msgCounter);
        return(OTRadioLink::decodeAndHandleOTSecureOFrame<OTRadioLink::SimpleSecureFrame32or0BodyRXFixedCounter,
                                                                      OTAESGCM::fixed32BTextSize12BNonce16BTagSimpleDec_DEFAULT_STATELESS,
                                                                      SOSDT::getKeySuccess,
                                                                      SOSDT::setFlagFrameOperation
                                                                     >(msgStart));
    }
}
TEST(SecureOpStackDepth, SimpleSecureFrame32or0BodyRXFixedCounterStack)
{
    // Make sure flag is false.
    SOSDT::frameOperationCalledFlag = false;


    // Set up stack usage checks
    OTV0P2BASE::RAMEND = OTV0P2BASE::getSP();
    OTV0P2BASE::MemoryChecks::resetMinSP();
    OTV0P2BASE::MemoryChecks::recordIfMinSP();
    const size_t baseStack = OTV0P2BASE::MemoryChecks::getMinSP();

    const bool test1 = SOSDT::decodeAndHandleSecureFrameNoWorkspace();

    const size_t maxStack = OTV0P2BASE::MemoryChecks::getMinSP();
    // Uncomment to print stack usage
     std::cout << "decodeAndHandleOTSecureOFrame stack: " << baseStack - maxStack << "\n";

    EXPECT_TRUE(test1);
    EXPECT_TRUE(SOSDT::frameOperationCalledFlag);  // Make sure full stack has been called and correctness verified.
    EXPECT_GT(SOSDT::maxStackSecureFrameDecode, baseStack - maxStack);  // Make sure stack usage is within bounds.
}

namespace SOSDT
{
/**
 * @brief wrapper around decode function so that we can include top level stack allocations in test.
 */
    bool decodeAndHandleSecureFrameWithWorkspace()
    {
        // Secure Frame start
        const uint8_t * senderID = SOSDT::minimumSecureFrame::id;
        const uint8_t * msgCounter = SOSDT::minimumSecureFrame::oldCounter;
        const uint8_t * const msgStart = &SOSDT::minimumSecureFrame::buf[1];

        constexpr size_t workspaceSize =
            (176+112) /* for OTAESGCM::fixed32BTextSize12BNonce16BTagSimpleDec_DEFAULT_WITH_LWORKSPACE for AES+Dec */ +
            OTRadioLink::authAndDecodeOTSecurableFrameWithWorkspace_scratch_usage +
            OTRadioLink::SimpleSecureFrame32or0BodyRXBase::decodeSecureSmallFrameSafely_total_scratch_usage_OTAESGCM_3p0;

        // Uncomment to print workspace size.
        std::cout << "decodeAndHandleSecureFrameWithWorkspace() workspace size: " << workspaceSize << std::endl;

        uint8_t workspace[workspaceSize];
        OTV0P2BASE::ScratchSpaceL sW(workspace, workspaceSize);

        // Do encryption via simplified interface.
        OTRadioLink::SimpleSecureFrame32or0BodyRXFixedCounter &sfrx = OTRadioLink::SimpleSecureFrame32or0BodyRXFixedCounter::getInstance();
        sfrx.setMockIDValue(senderID);
        sfrx.setMockCounterValue(msgCounter);
        return(OTRadioLink::decodeAndHandleOTSecureOFrameWithWorkspace<
                OTRadioLink::SimpleSecureFrame32or0BodyRXFixedCounter,
                OTAESGCM::fixed32BTextSize12BNonce16BTagSimpleDec_DEFAULT_WITH_LWORKSPACE,
                SOSDT::getKeySuccess,
                SOSDT::setFlagFrameOperation
                >
               (msgStart, sW));
    }
}
TEST(SecureOpStackDepth, SimpleSecureFrame32or0BodyRXFixedCounterWithWorkspaceStack)
{
    // Make sure flag is false.
    SOSDT::frameOperationCalledFlag = false;

    // Set up stack usage checks
    OTV0P2BASE::RAMEND = OTV0P2BASE::getSP();
    OTV0P2BASE::MemoryChecks::resetMinSP();
    OTV0P2BASE::MemoryChecks::recordIfMinSP();
    const size_t baseStack = OTV0P2BASE::MemoryChecks::getMinSP();

    const bool test1 = SOSDT::decodeAndHandleSecureFrameWithWorkspace();

    const size_t maxStack = OTV0P2BASE::MemoryChecks::getMinSP();

    // Uncomment to print stack usage
    std::cout << "decodeAndHandleOTSecureOFramewW stack: " << baseStack - maxStack << "\n";

    EXPECT_TRUE(test1);
    EXPECT_TRUE(SOSDT::frameOperationCalledFlag);  // Make sure full stack has been called and correctness verified.
    EXPECT_GE(SOSDT::maxStackSecureFrameDecode, baseStack - maxStack);  // Make sure stack usage is within bounds.
}

TEST(SecureOpStackDepth, OTMessageQueueHandlerStackBasic)
{
    // Make sure flag is false.
    SOSDT::frameOperationCalledFlag = false;
    // Secure Frame start
    const uint8_t * senderID = SOSDT::minimumSecureFrame::id;
    const uint8_t * msgCounter = SOSDT::minimumSecureFrame::oldCounter;
//     const uint8_t * const msgStart = &SOSDT::minimumSecureFrame::buf[1];

    OTRadioLink::OTRadioLinkMock rl;
    memcpy(rl.message, SOSDT::minimumSecureFrame::buf, SOSDT::minimumSecureFrame::encodedLength + 1);

    // Set up stack usage checks
    OTV0P2BASE::RAMEND = OTV0P2BASE::getSP();
    OTV0P2BASE::MemoryChecks::resetMinSP();
    OTV0P2BASE::MemoryChecks::recordIfMinSP();
    const size_t baseStack = OTV0P2BASE::MemoryChecks::getMinSP();


    OTRadioLink::SimpleSecureFrame32or0BodyRXFixedCounter &sfrx = OTRadioLink::SimpleSecureFrame32or0BodyRXFixedCounter::getInstance();
    sfrx.setMockIDValue(senderID);
    sfrx.setMockCounterValue(msgCounter);

    OTRadioLink::OTMessageQueueHandler<
        SOSDT::pollIO, 4800,
        OTRadioLink::decodeAndHandleOTSecureOFrame<OTRadioLink::SimpleSecureFrame32or0BodyRXFixedCounter,
                                                                      OTAESGCM::fixed32BTextSize12BNonce16BTagSimpleDec_DEFAULT_STATELESS,
                                                                      SOSDT::getKeySuccess,
                                                                      SOSDT::setFlagFrameOperation
                                                                     >
                                                  > mh;

    EXPECT_TRUE(mh.handle(false, rl));


    const size_t maxStack = OTV0P2BASE::MemoryChecks::getMinSP();
    // Uncomment to print stack usage
    //  std::cout << "OTMessageQueueHandler stack: " << baseStack - maxStack << "\n";

    // EXPECT_TRUE(test1);
    EXPECT_TRUE(SOSDT::frameOperationCalledFlag);  // Make sure full stack has been called and correctness verified.
    EXPECT_GT(SOSDT::maxStackSecureFrameDecode, baseStack - maxStack);  // Make sure stack usage is within bounds.
}
/**
 * Stack usage:
 * Date     | SimpleSecureFrame32or0BodyRXFixedCounterStack (OTMessageQueueHandlerStackBasic) | notes
 * 20170703 | 816 (928) | 928 probably mostly due to use of OTRadioLinkMock.
 */

#endif // ARDUINO_LIB_OTAESGCM<|MERGE_RESOLUTION|>--- conflicted
+++ resolved
@@ -40,21 +40,11 @@
     // Max allowed stack usage for decodeAndHandleOTSecureFrame.
     // Very lax as Clang uses ~50% more stack than gcc on travis.
     #ifndef __APPLE__
-<<<<<<< HEAD
-    static constexpr unsigned int maxStackSecureFrameDecode = 1600;
-    #else
-    // For macOS / clang++ (pretending to be G++) builds.
-    // On macOS 10.12.5 system, secure frame enc/decode ~358 bytes at 20170511.
-    static constexpr unsigned int maxStackSecureFrameDecode = 1520;
-=======
-    //static constexpr unsigned int maxStackSecureFrameEncode = 328;
     static constexpr unsigned int maxStackSecureFrameDecode = 1744; // 1600; // was 1024. clang uses more stack
     #else
     // For macOS / clang++ (pretending to be G++) builds.
     // On macOS 10.12.5 system, secure frame enc/decode ~358 bytes at 20170511.
-    // static constexpr unsigned int maxStackSecureFrameEncode = 1024;
     static constexpr unsigned int maxStackSecureFrameDecode = 1744; // 1536; // 1520;
->>>>>>> 36a253e3
     #endif // __APPLE__
 
     bool pollIO(bool) {return (false);}
