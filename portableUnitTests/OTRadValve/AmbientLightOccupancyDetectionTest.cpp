/*
The OpenTRV project licenses this file to you
under the Apache Licence, Version 2.0 (the "Licence");
you may not use this file except in compliance
with the Licence. You may obtain a copy of the Licence at

http://www.apache.org/licenses/LICENSE-2.0

Unless required by applicable law or agreed to in writing,
software distributed under the Licence is distributed on an
"AS IS" BASIS, WITHOUT WARRANTIES OR CONDITIONS OF ANY
KIND, either express or implied. See the Licence for the
specific language governing permissions and limitations
under the Licence.

Author(s) / Copyright (s): Damon Hart-Davis 2016
*/

/*
 * Driver for OTV0P2BASE_SensorAmbientLightOccupancy tests.
 *
 * These data sets can also be used to test key related and derived behaviours
 * such as basic ambient light level sensing and temperature setback levels.
 */

#include <stdint.h>
#include <gtest/gtest.h>
#include <OTV0p2Base.h>
#include <OTRadValve.h>
#include "OTV0P2BASE_SensorAmbientLightOccupancy.h"


// Set true for verbose reporting.
static constexpr bool verbose = false;
// Lots of extra detail, generally should not be needed.
static constexpr bool veryVerbose = false && verbose;

// Import occType enum values.
typedef OTV0P2BASE::SensorAmbientLightOccupancyDetectorInterface::occType occType;

// Basic test of update() behaviour.
TEST(AmbientLightOccupancyDetection,updateBasics)
{
    // Check that initial update never indicates occupancy.
    OTV0P2BASE::SensorAmbientLightOccupancyDetectorSimple ds1;
    EXPECT_FALSE(ds1.update(0)) << "no initial update should imply occupancy";
    OTV0P2BASE::SensorAmbientLightOccupancyDetectorSimple ds2;
    EXPECT_FALSE(ds2.update(255)) << "no initial update should imply occupancy";
    // Check that update from 0 to max does force occupancy indication (but steady does not).
    EXPECT_TRUE(ds1.update(255)) << "update from 0 to 255 (max) illumination should signal occupancy";
    EXPECT_FALSE(ds2.update(255)) << "unchanged 255 (max) light level should not imply occupancy";
}

// Ambient light data samples, along with optional expected result of occupancy detector.
// Can be directly created from OpenTRV log files into day hour minute value columns,
// eg from log lines of such as "2016-11-24T22:07:39Z 96F0CED3B4E690E8 47" with:
//    awk '{ print "{"(0+substr($1,9,2))","(0+substr($1, 12, 2))","(0+substr($1, 15, 2))","$3"},"; }'
class ALDataSample final
    {
    public:
        // Time/data values.
        const uint8_t d, H, M, L;

        // -1 implies no occupancy prediction, distinct from all occType values.
        static constexpr int8_t NO_OCC_EXPECTATION = -1;
        // Occupancy prediction OCC_XXX; -1 for no prediction.
        const int8_t expectedOcc = NO_OCC_EXPECTATION;

        // -1 implies no room-dark prediction, distinct from bool values.
        static constexpr int8_t NO_RD_EXPECTATION = -1;
        // Room-dark flag; -1 for no prediction.
        const int8_t expectedRd = NO_RD_EXPECTATION;

        // -1 implies no actual occupancy known, distinct from bool values.
        static constexpr int8_t UNKNOWN_ACT_OCC = -1;
        // Actual occupancy flag; -1 for no occupancy known.
        // Meant to be evaluated against output of occupancy tracker.
        // Errors in known vs predicted will be counted against a threshold.
        const int8_t actOcc = UNKNOWN_ACT_OCC;

        // Scale mid-point setback prediction (C); -1 for no prediction.
        // This is for a conventional/default set of valve parameters,
        // mainly intended to ensure sane behaviour under normal circumstances.
        // Useful setback predictions will probably need at least 24h of data.
        enum expectedSb_t : int8_t
            {
            NO_SB_EXPECTATION = -1, // -1 indicates no setback prediction.
            SB_NONE, // Setback of zero, ie no setback.
            SB_NONEMIN, // Some mixture of NONE and MIN.
            SB_MIN, // MIN setback.
              SB_NONEECO, // Some mixture of NONE, MIN and ECO.
            SB_MINECO, // Some mixture of MIN and ECO.
            SB_ECO, // ECO/medium setback.
            SB_ECOMAX, // Some mixture of ECO and MAX.
            SB_MAX, // Maximum setback.
            };
        const expectedSb_t expectedSb = NO_SB_EXPECTATION;

        // Day/hour/minute and light level and expected results.
        // An expected result of -1 means no particular result expected from this (anything is acceptable).
        // Else the given occType value is expected.
        constexpr ALDataSample(uint8_t dayOfMonth, uint8_t hour24, uint8_t minute,
                               uint8_t lightLevel,
                               int8_t expectedOcc_ = NO_OCC_EXPECTATION,
                               int8_t expectedRd_ = NO_RD_EXPECTATION,
                               int8_t actOcc_ = UNKNOWN_ACT_OCC,
                               expectedSb_t expectedSb_ = NO_SB_EXPECTATION)
            :
            d(dayOfMonth), H(hour24), M(minute),
            L(lightLevel),
            expectedOcc(expectedOcc_),
            expectedRd(expectedRd_),
            actOcc(actOcc_),
            expectedSb(expectedSb_)
            { }

//        // Alternative constructor with expected setback only.
//        // This cuts to the chase and the final desired outcome.
//        constexpr ALDataSample(uint8_t dayOfMonth, uint8_t hour24, uint8_t minute,
//                               uint8_t lightLevel,
//                               expectedSb_t expectedSb_ = NO_SB_EXPECTATION)
//            :
//            d(dayOfMonth), H(hour24), M(minute),
//            L(lightLevel),
//            expectedSb(expectedSb_)
//            { }

        // Create/mark a terminating entry; all input values invalid.
        constexpr ALDataSample() : d(255), H(255), M(255), L(255) { }

        // Compute current minute for this record.
        long currentMinute() const { return((((d * 24L) + H) * 60L) + M); }

        // True for empty/termination data record.
        bool isEnd() const { return(d > 31); }
    };

// Sample of count of 'flavoured' events/samples.
class SimpleFlavourStats final
    {
    private:
        unsigned n = 0;
        unsigned flavoured = 0;
    public:
        void zero() { n = 0; flavoured = 0; }
        void takeSample(bool isFlavoured) { ++n; if(isFlavoured) { ++flavoured; } }
        unsigned getSampleCount() const { return(n); }
        unsigned getFlavouredCount() const { return(flavoured); }
        float getFractionFlavoured() const { return(flavoured / (float) OTV0P2BASE::fnmax(1U, n)); }
    };

// Collection of 'flavoured' events in one run.
class SimpleFlavourStatCollection final
    {
    public:
        constexpr SimpleFlavourStatCollection(bool sensitive_, uint8_t blending_)
            : sensitive(sensitive_), blending(blending_) { }
        const bool sensitive;
        const uint8_t blending;

        // Count of number of samples counted as dark.
        // Checking for gross under- or over- reporting.
        SimpleFlavourStats roomDarkSamples;

        // Counting failures to meet specific room dark/light expectations.
        SimpleFlavourStats roomDarkPredictionErrors;

        // Count of ambient light occupancy callbaks.
        // Checking for gross over- reporting.
        SimpleFlavourStats ambLightOccupancyCallbacks;

        // Counting failures to meet specific occupancy callback expectations.
        SimpleFlavourStats ambLightOccupancyCallbackPredictionErrors;
//        // Checking ambient light level actual vs reported.
//        SimpleFlavourStats AmbientLightLevelFalsePositives;
//        SimpleFlavourStats AmbientLightLevelFalseNegatives;

        // Checking occupancy tracking accuracy vs actual occupation/vacancy.
        SimpleFlavourStats occupancyTrackingFalsePositives;
        SimpleFlavourStats occupancyTrackingFalseNegatives;

        // Checking setback accuracy vs actual occupation/vacancy.
        SimpleFlavourStats setbackTooFar; // Excessive setback.
        SimpleFlavourStats setbackInsufficient; // Insufficient setback.

        // Checking time at various significant energy-saving setback levels.
        SimpleFlavourStats setbackAtLeastECO;
<<<<<<< HEAD
        SimpleFlavourStats setbackAtMAX;
=======
        SimpleFlavourStats setbackMAX;
>>>>>>> 19ca5167
    };

// Trivial sample, testing initial occupancy detector reaction to start transient.
static const ALDataSample trivialSample1[] =
    {
{ 0, 0, 0, 254, occType::OCC_NONE, false, false }, // Should NOT predict occupancy on first tick.
{ 0, 0, 1, 0, occType::OCC_NONE, true }, // Should NOT predict occupancy on falling level.
{ 0, 0, 5, 0, ALDataSample::NO_OCC_EXPECTATION, true }, // Should NOT predict occupancy on steady (dark) level, but have no expectation.
{ 0, 0, 6, 0, occType::OCC_NONE, true }, // Should NOT predict occupancy on steady (dark) level.
{ 0, 0, 9, 254, occType::OCC_PROBABLE }, // Should predict occupancy on level rising to (near) max.
{ }
    };

// Trivial sample, testing level response alongside some occupancy detection.
static const ALDataSample trivialSample2[] =
    {
{ 0, 0, 0, 254, ALDataSample::NO_OCC_EXPECTATION, false, false }, // Light.
{ 0, 0, 1, 0, occType::OCC_NONE, true }, // Dark.
{ 0, 0, 5, 0, ALDataSample::NO_OCC_EXPECTATION, true }, // Dark.
{ 0, 0, 6, 0, occType::OCC_NONE, true }, // Dark.
{ 0, 0, 9, 254, occType::OCC_PROBABLE }, // Light but no prediction made.
{ }
    };

// Trivial sample, testing level only.
static const ALDataSample trivialSample3[] =
    {
{ 0, 0, 0, 254, ALDataSample::NO_OCC_EXPECTATION, false, false }, // Light.
{ 0, 0, 1, 0, ALDataSample::NO_OCC_EXPECTATION, true }, // Dark.
{ 0, 0, 5, 0, ALDataSample::NO_OCC_EXPECTATION, true }, // Dark.
{ 0, 0, 6, 0, ALDataSample::NO_OCC_EXPECTATION, true }, // Dark.
{ 0, 0, 9, 254, ALDataSample::NO_OCC_EXPECTATION }, // Light but no prediction made.
{ }
    };

// Support state for simpleDataSampleRun().
namespace SDSR
    {
    static OTV0P2BASE::PseudoSensorOccupancyTracker occupancy;
    static OTV0P2BASE::SensorAmbientLightAdaptiveMock ambLight;
    // In-memory stats set.
    static OTV0P2BASE::NVByHourByteStatsMock hs;
    // Dummy (non-functioning) temperature and relative humidity sensors.
    static OTV0P2BASE::TemperatureC16Mock tempC16;
    static OTV0P2BASE::DummyHumiditySensor rh;
    // Two-subsamples per hour stats sampling.
    static OTV0P2BASE::ByHourSimpleStatsUpdaterSampleStats <
      decltype(hs), &hs,
      decltype(occupancy), &occupancy,
      decltype(ambLight), &ambLight,
      decltype(tempC16), &tempC16,
      decltype(rh), &rh,
      2
      > su;
    // Support for cttb instance.
    static OTRadValve::ValveMode valveMode;
    typedef OTRadValve::DEFAULT_ValveControlParameters parameters;
    static OTRadValve::TempControlSimpleVCP<parameters> tempControl;
    static OTRadValve::NULLActuatorPhysicalUI physicalUI;
    static OTV0P2BASE::NULLValveSchedule schedule;
    // Simple-as-possible instance.
    static OTRadValve::ModelledRadValveComputeTargetTempBasic<
       parameters,
        &valveMode,
        decltype(tempC16),                            &tempC16,
        decltype(tempControl),                        &tempControl,
        decltype(occupancy),                          &occupancy,
        decltype(ambLight),                           &ambLight,
        decltype(physicalUI),                         &physicalUI,
        decltype(schedule),                           &schedule,
        decltype(hs),                                 &hs
        > cttb;
    // Occupancy callback.
    static int8_t cbProbable;
    static void (*const callback)(bool) = [](bool p)
        {
        cbProbable = p;
        if(p) { occupancy.markAsPossiblyOccupied(); } else { occupancy.markAsJustPossiblyOccupied(); }
if(veryVerbose) { fprintf(stderr, " *Callback: %d\n", p); }
        };
    // Reset all these static entities but does not clear stats.
    static void resetAll()
        {
        // Seed PRNG for use in simulator; --gtest_shuffle will force it to change.
        srandom((unsigned) ::testing::UnitTest::GetInstance()->random_seed());
        OTV0P2BASE::seedRNG8(random() & 0xff, random() & 0xff, random() & 0xff);

        // Set up room to be dark and vacant.
        ambLight.resetAdaptive();
        occupancy.reset();
        // Flush any partial samples.
        su.reset();
        // Reset valve-level controls.
        valveMode.setWarmModeDebounced(true);
        physicalUI.read();
        // Install the occupancy tracker callback from the ambient light sensor.
        ambLight.setOccCallbackOpt(callback);
        }
    }
// Score actual setback against expected setback.
// This is arguably the key metric, ie closest to the desired outcone,
// of energy savings and comfort being achieved.
// Sets 'failed' to true if at least one matric was a fail for this point.
template<class Valve_parameters>
static void scoreSetback(
    const uint8_t setback, const ALDataSample::expectedSb_t expectedSb,
    const bool isRealRecord,
    SimpleFlavourStats &setbackInsufficient, SimpleFlavourStats &setbackTooFar,
    SimpleFlavourStats &setbackAtLeastECO, SimpleFlavourStats &setbackAtMAX,
    bool &failed)
    {
<<<<<<< HEAD
    // Note overall time/ticks/minutes spent at significant setbacks.
    setbackAtLeastECO.takeSample(setback >= Valve_parameters::SETBACK_ECO);
    setbackAtMAX.takeSample(setback >= Valve_parameters::SETBACK_FULL);
=======

>>>>>>> 19ca5167

    // The following processing only applies to
    // real records with specific predictions.
    if(!isRealRecord) { return; }

    bool tooFar = false;
    bool insufficient = false;

    switch(expectedSb)
        {
        // No scoring to do if no expectation.
        // This does not even get a tick for the counts.
        case ALDataSample::NO_SB_EXPECTATION: { return; }

        // Setback of zero, ie no setback.
        // Any setback is too much; zero setback is good.
        case ALDataSample::SB_NONE:
           {
           tooFar = (0 != setback);
           break;
           }

       // NINE/minimum setback micture.
       // Up to MIN setback is acceptable.
       case ALDataSample::SB_NONEMIN:
           {
           tooFar = (setback > Valve_parameters::SETBACK_DEFAULT);
           break;
           }

       // Minimum setback.
       // Exactly ECO setback is acceptable.
       case ALDataSample::SB_MIN:
           {
           insufficient = (setback < Valve_parameters::SETBACK_DEFAULT);
           tooFar = (setback > Valve_parameters::SETBACK_DEFAULT);
           break;
           }

       // Some mixture of NONE (and MIN) and ECO.
       // A setback up to ECO inclusive is OK.
       case ALDataSample::SB_NONEECO:
           {
           tooFar = (setback > Valve_parameters::SETBACK_ECO);
           break;
           }

       // Some mixture of MIN and ECO.
       // A setback from MIN up to ECO inclusive is OK.
       case ALDataSample::SB_MINECO:
           {
           insufficient = (setback < Valve_parameters::SETBACK_DEFAULT);
           tooFar = (setback > Valve_parameters::SETBACK_ECO);
           break;
           }

        // ECO/medium setback.
        // Exactly ECO setback is acceptable.
        case ALDataSample::SB_ECO:
            {
            insufficient = (setback < Valve_parameters::SETBACK_ECO);
            tooFar = (setback > Valve_parameters::SETBACK_ECO);
            break;
            }

        // Some mixture of ECO and MAX.
        // A setback of at least ECO is good; there is no 'too much'.
        case ALDataSample::SB_ECOMAX:
            {
            insufficient = (setback < Valve_parameters::SETBACK_ECO);
            break;
            }

        // Maximum setback.
        // A setback less than FULL is insufficient; there is no 'too much'.
        case ALDataSample::SB_MAX:
            {
            insufficient = (setback < Valve_parameters::SETBACK_FULL);
            break;
            }

        default: { FAIL(); return; } // Unexpected expectation value.
        }

    setbackTooFar.takeSample(tooFar);
    setbackInsufficient.takeSample(insufficient);

    if(tooFar || insufficient) { failed = true; }
    }

// Compute and when appropriate set stats parameters to the ambient light sensor.
// Assumes that it is called in strictly monotonic increasing time
// incrementing one minute each time, wrapping as 23:59.
// Before the first call on one run of data oldH should be set to 0xff.
enum blending_t : uint8_t { BL_FROMSTATS, BL_NONE, BL_HALFHOURMIN, BL_HALFHOUR, BL_BYMINUTE, BL_END };
void setTypeMinMax(OTV0P2BASE::SensorAmbientLightAdaptiveMock &ala,
        const blending_t blending,
        const uint8_t H, const uint8_t M,
        const uint8_t minToUse, const uint8_t maxToUse, const bool sensitive,
        const uint8_t byHourMeanI[24],
        const OTV0P2BASE::NVByHourByteStatsMock &hs,
        uint8_t &oldH,
        uint8_t &meanUsed)
    {
    meanUsed = 0xff;
    switch(blending)
        {
        case BL_NONE: // Use unblended mean for this hour.
            {
            meanUsed = byHourMeanI[H];
            if(H != oldH)
                {
                // When the hour rolls, set new stats for the detector.
                // Note that implementations be use the end of the hour/period
                // and other times.
                // The detector and caller should aim not to be hugely sensitive to the exact timing,
                // eg by blending prev/current/next periods linearly.
                ala.setTypMinMax(byHourMeanI[H], minToUse, maxToUse, sensitive);
                }
            break;
            }
        case BL_HALFHOURMIN: // Use blended (min) mean for final half hour hour.
            {
            const uint8_t thm = byHourMeanI[H];
            const uint8_t nhm = byHourMeanI[(H+1)%24];
            uint8_t m = thm; // Default to this hour's mean.
            if(M >= 30)
                {
                // In last half hour of each hour...
                if(0xff == thm) { m = nhm; } // Use next hour mean if none available for this hour.
                else if(0xff != nhm) { m = OTV0P2BASE::fnmin(nhm, thm); } // Take min when both hours' means available.
                }
            meanUsed = m;
            ala.setTypMinMax(m, minToUse, maxToUse, sensitive);
            break;
            }
        case BL_HALFHOUR: // Use blended mean for final half hour hour.
            {
            const uint8_t thm = byHourMeanI[H];
            const uint8_t nhm = byHourMeanI[(H+1)%24];
            uint8_t m = thm; // Default to this hour's mean.
            if(M >= 30)
                {
                // In last half hour of each hour...
                if(0xff == thm) { m = nhm; } // Use next hour mean if none available for this hour.
                else if(0xff != nhm) { m = uint8_t((thm + (uint_fast16_t)nhm + 1) / 2); } // Take mean when both hours' means available.
                }
            meanUsed = m;
            ala.setTypMinMax(m, minToUse, maxToUse, sensitive);
            break;
            }
        case BL_BYMINUTE: // Adjust blend by minute.
            {
            const uint8_t thm = byHourMeanI[H];
            const uint8_t nhm = byHourMeanI[(H+1)%24];
            uint8_t m = thm; // Default to this hour's mean.
            if(0xff == thm) { m = nhm; } // Use next hour's mean always if this one's not available.
            else
                {
                // Continuous blend.
                m = uint8_t(((((uint_fast16_t)thm) * (60-M)) + (((uint_fast16_t)nhm) * M) + 30) / 60);
                }
            meanUsed = m;
            ala.setTypMinMax(m, minToUse, maxToUse, sensitive);
            break;
            }
        case BL_FROMSTATS: // From the smoothed rolling stats.
            {
            const uint8_t m = hs.getByHourStatSimple(OTV0P2BASE::NVByHourByteStatsBase::STATS_SET_AMBLIGHT_BY_HOUR_SMOOTHED, H);
            meanUsed = m;
            if(H != oldH)
                {
                // When the hour rolls, set new stats for the detector.
                // Note that implementations be use the end of the hour/period
                // and other times.
                // The detector and caller should aim not to be hugely sensitive to the exact timing,
                // eg by blending prev/current/next periods linearly.
                ala.setTypMinMax(m, minToUse, maxToUse, sensitive);
                }
            break;
            }
        default: FAIL();
        }
    oldH = H;

    }
// Check that the occupancy/setback/etc results are acceptable for the data.
// Makes the test fail via EXPECT_XX() etc if not.
static void checkAccuracyAcceptableAgainstData(
        const SimpleFlavourStatCollection &flavourStats)
    {
    const bool sensitive = flavourStats.sensitive;
    const bool oddBlend = (flavourStats.blending != BL_FROMSTATS);
    // Normal core operation.
    const bool normalOperation = !sensitive && !oddBlend;
    // Normal operation but a bit more sensitive, eg at comfort end of range.
    const bool normalSensitiveOperation = sensitive && !oddBlend;

    // Check that at least some expectations have been set.
//            ASSERT_NE(0U, flavourStats.AmbLightOccupancyCallbackPredictionErrors.getSampleCount()) << "some expected occupancy callbacks should be provided";
    ASSERT_NE(0U, flavourStats.roomDarkPredictionErrors.getSampleCount()) << "some known room dark values should be provided";
    ASSERT_NE(0U, flavourStats.occupancyTrackingFalseNegatives.getSampleCount()) << "some known occupancy values should be provided";

    // Check that there are not huge numbers of (false) positive occupancy reports.
    EXPECT_GE(0.231f, flavourStats.ambLightOccupancyCallbacks.getFractionFlavoured());

    // Check that there are not huge numbers of failed callback expectations.
    // We could allow more errors with an odd (non-deployment) blending.
    EXPECT_GE(0.04f, flavourStats.ambLightOccupancyCallbackPredictionErrors.getFractionFlavoured());

    // Check that there are not huge numbers of failed dark expectations.
    EXPECT_GE(0.125f, flavourStats.roomDarkPredictionErrors.getFractionFlavoured()) << flavourStats.roomDarkPredictionErrors.getSampleCount();

    // Check that there is a reasonable balance between room dark/light.
    // Should be between ~33% and ~67% for UK depending on time of year.
    const float rdFraction = flavourStats.roomDarkSamples.getFractionFlavoured();
    EXPECT_LE(0.41f, rdFraction);
    EXPECT_GE(0.8f, rdFraction);

    // Check that number of false positives and negatives
    // from occupancy tracked fed from ambient light reports is OK.
    // When 'sensitive', eg in comfort mode,
    // more false positives and fewer false negatives are OK.
    // But accept more errors generally with non-preferred blending.
    // The FIRST (tighter) limit is the more critical one for normal operation.
    // Excess false positives likely inhibit energy saving.
    EXPECT_GE((normalOperation ? 0.1f : 0.122f), flavourStats.occupancyTrackingFalsePositives.getFractionFlavoured());
    // Excess false negatives may cause discomfort.
    EXPECT_GE((normalOperation ? 0.1f : 0.23f), flavourStats.occupancyTrackingFalseNegatives.getFractionFlavoured());
    if(normalSensitiveOperation)
        {
        // Excess false positives likely inhibit energy saving.
        EXPECT_GE(0.1f, flavourStats.occupancyTrackingFalsePositives.getFractionFlavoured());
        // Excess false negatives may cause discomfort.
        EXPECT_GE(0.1f, flavourStats.occupancyTrackingFalseNegatives.getFractionFlavoured());
        }

    // Check that setback accuracy is OK.
    // Aim for a low error rate in either direction.
    EXPECT_GE((normalOperation ? 0.05f : 0.12f), flavourStats.setbackInsufficient.getFractionFlavoured());
    EXPECT_GE((normalOperation ? 0.05f : 0.1f), flavourStats.setbackTooFar.getFractionFlavoured());
    }
// Do a simple run over the supplied data, one call per simulated minute until the terminating record is found.
// Must be called with 1 or more data rows in ascending time with a terminating (empty) entry.
// Repeated rows with the same light value and expected result can be omitted
// as they will be synthesised by this routine for each virtual minute until the next supplied item.
// Ensures that any required predictions/detections in either direction are met.
// Can be supplied with nominal long-term rolling min and max
// or they can be computed from the data supplied (0xff implies no data).
// Can be supplied with nominal long-term rolling mean levels by hour,
// or they can be computed from the data supplied (NULL means none supplied, 0xff entry means none for given hour).
// Uses the update() call for the main simulation.
// Uses the setTypMinMax() call as the hour rolls or in more complex blended-stats modes;
// runs with 'sensitive' in both states to verify algorithm's robustness.
// Will fail if an excessive amount of the time occupancy is predicted (more than ~25%).
//   * data  {}=terminated in-time-order real data set
//         annotated with expected values; never NULL
//   * exemptFromNotmalSetbackRatios  minimum times at significant setbacks
//         (to enable significant energy savings) will be enabled
//         unless this is true
void simpleDataSampleRun(const ALDataSample *const data,
                         const bool /*exemptFromNormalSetbackRatios*/ = false)
    {
    ASSERT_TRUE(NULL != data);
    ASSERT_FALSE(data->isEnd()) << "do not pass in empty data set";

    // Clear stats backing store.
    SDSR::hs.zapStats();

    // First count records and set up testing state.
    // The ambient light sensor is not being fed back stats
    // with setTypMinMax() and so is using its default parameters.

    // Clear all state in static instances.
    SDSR::resetAll();
    // Ambient light sensor instance under test.
    OTV0P2BASE::SensorAmbientLightAdaptiveMock &ala = SDSR::ambLight;
    // Occupancy tracker instance under test, to check system behaviour.
    OTV0P2BASE::PseudoSensorOccupancyTracker &tracker = SDSR::occupancy;

    // Some basic sense-checking of the set-up state.
    ASSERT_EQ(0, tracker.get());
    ASSERT_FALSE(tracker.isLikelyOccupied());
    // As room starts dark and vacant, expect a setback initially.
    static constexpr uint8_t WARM = SDSR::parameters::WARM;
    static constexpr uint8_t FROST = SDSR::parameters::FROST;
    ASSERT_GE(WARM, SDSR::cttb.computeTargetTemp());
    ASSERT_LE(FROST, SDSR::cttb.computeTargetTemp());

    // Count of number of records.
    int nRecords = 0;
    // Count number of records with explicit expected occupancy response assertion.
    int nOccExpectation = 0;
    // Count number of records with explicit expected room-dark response assertion.
    int nRdExpectation = 0;
    // Compute own values for min, max, etc.
    int minI = 256;
    int maxI = -1;
    uint8_t byHourMeanI[24];
    int byHourMeanSumI[24]; memset(byHourMeanSumI, 0, sizeof(byHourMeanSumI));
    int byHourMeanCountI[24]; memset(byHourMeanCountI, 0, sizeof(byHourMeanCountI));
    for(const ALDataSample *dp = data; !dp->isEnd(); ++dp)
        {
        if(dp > data) { ASSERT_LT((dp-1)->currentMinute(), dp->currentMinute()) << "record times must increase strictly monotonically in time: prev " <<int((dp-1)->d)<<"T"<<int((dp-1)->H)<<":"<<int((dp-1)->M) << " vs current "<<int(dp->d)<<"T"<<int(dp->H)<<":"<<int(dp->M); }
        ++nRecords;
        const int8_t neo = ALDataSample::NO_OCC_EXPECTATION;
        if(neo != dp->expectedOcc) { ++nOccExpectation; }
        const int8_t ner = ALDataSample::NO_RD_EXPECTATION;
        if(ner != dp->expectedRd) { ++nRdExpectation; }
        long currentMinute = dp->currentMinute();
        do  {
            const uint8_t level = dp->L;
            if((int)level < minI) { minI = level; }
            if((int)level > maxI) { maxI = level; }
            const uint8_t H = (currentMinute % 1440) / 60;
            const uint8_t M = (currentMinute % 60);
            if(29 == M) { SDSR::su.sampleStats(false, H); }
            if(59 == M) { SDSR::su.sampleStats(true, H); }
            byHourMeanSumI[H] += level;
            ++byHourMeanCountI[H];
            ++currentMinute;
            ala.set(dp->L); ala.read(); tracker.read();
            } while((!(dp+1)->isEnd()) && (currentMinute < (dp+1)->currentMinute()));
        }
    ASSERT_TRUE((nOccExpectation > 0) || (nRdExpectation > 0)) << "must assert some expected predictions";
    for(int i = 24; --i >= 0; )
        {
        if(0 != byHourMeanCountI[i])
            { byHourMeanI[i] = (uint8_t)((byHourMeanSumI[i] + (byHourMeanCountI[i]>>1)) / byHourMeanCountI[i]); }
        else { byHourMeanI[i] = 0xff; }
        }

    // Take an initial copy of the stats.
    const OTV0P2BASE::NVByHourByteStatsMock hsInitCopy = SDSR::hs;

    const uint8_t minToUse = hsInitCopy.getMinByHourStat(hsInitCopy.STATS_SET_AMBLIGHT_BY_HOUR_SMOOTHED);
    const uint8_t maxToUse = hsInitCopy.getMaxByHourStat(hsInitCopy.STATS_SET_AMBLIGHT_BY_HOUR_SMOOTHED);

    // Dump some of the data collected.
    if(verbose)
        {
        fprintf(stderr, "STATS:\n");

        fprintf(stderr, "  min: %d\n", minI);
        fprintf(stderr, "  max: %d\n", maxI);

        fprintf(stderr, "  min from stats: %d\n", minToUse);
        fprintf(stderr, "  max from stats: %d\n", maxToUse);

        fprintf(stderr, "  mean ambient light level by hour:");
        for(int i = 0; i < 24; ++i)
            {
            fputc(' ', stderr);
            const uint8_t v = byHourMeanI[i];
            if(0xff == v) { fputc('-', stderr); }
            else { fprintf(stderr, "%d", (int)v); }
            }
        fprintf(stderr, "\n");

        fprintf(stderr, " smoothed ambient light level: ");
        for(int i = 0; i < 24; ++i)
            {
            fputc(' ', stderr);
            const uint8_t v = hsInitCopy.getByHourStatSimple(OTV0P2BASE::NVByHourByteStatsBase::STATS_SET_AMBLIGHT_BY_HOUR_SMOOTHED, i);
            if(0xff == v) { fputc('-', stderr); }
            else { fprintf(stderr, "%d", v); }
            }
        fprintf(stderr, "\n");

        fprintf(stderr, " smoothed occupancy: ");
        for(int i = 0; i < 24; ++i)
            {
            fputc(' ', stderr);
            const uint8_t v = hsInitCopy.getByHourStatSimple(OTV0P2BASE::NVByHourByteStatsBase::STATS_SET_OCCPC_BY_HOUR_SMOOTHED, i);
            if(0xff == v) { fputc('-', stderr); }
            else { fprintf(stderr, "%d", v); }
            }
        fprintf(stderr, "\n");
        }

    // Now run through all the data checking responses.
    // Run simulation with different stats blending types
    // to ensure that occupancy detection is robust.
    // The BL_FROMSTATS case is most like the real embedded code.
    for(uint8_t blending = 0; blending < BL_END; ++blending)
        {
if(verbose) { fprintf(stderr, "blending = %d\n", blending); }
        SCOPED_TRACE(testing::Message() << "blending " << (int)blending);
        // The preferred blend (most like a real deployment) is FROMSTATS.
        const bool oddBlend = (BL_FROMSTATS != blending);

        // Run simulation at both sensitivities.
        int nOccupancyReportsSensitive = 0;
        int nOccupancyReportsNotSensitive = 0;
        for(int s = 0; s <= 1; ++s)
            {
            const bool sensitive = (0 != s);
if(verbose) { fputs(sensitive ? "sensitive\n" : "not sensitive\n", stderr); }
            SCOPED_TRACE(testing::Message() << "sensitive " << sensitive);

            // Reset stats to end of main warm-up run.
            SDSR::hs = hsInitCopy;

            // Now run a warmup to get stats into correct state.
            // Stats are rolled over from the warmpup to the final run.
            // Results will be ignored during this warmup.

            for(int w = 0; w < 2; ++w)
                {
                const bool warmup = (0 == w);

                // Suppress most reporting for odd blends and in warmup.
const bool verboseOutput = !warmup && (veryVerbose || (verbose && !oddBlend));

                SimpleFlavourStatCollection flavourStats(sensitive, blending);

                // Clear all state in static instances (except stats).
                SDSR::resetAll();
                // Ambient light sensor instance under test.
                OTV0P2BASE::SensorAmbientLightAdaptiveMock &ala = SDSR::ambLight;
                // Occupancy tracker instance under test, to check system behaviour.
                OTV0P2BASE::PseudoSensorOccupancyTracker &tracker = SDSR::occupancy;
                ASSERT_EQ(0, tracker.get());
                ASSERT_FALSE(tracker.isLikelyOccupied());

                uint8_t oldH = 0xff; // Used to detect hour rollover.
                for(const ALDataSample *dp = data; !dp->isEnd(); ++dp)
                    {
                    long currentMinute = dp->currentMinute();
                    do  {
                        const uint8_t D = (currentMinute / 1440);
                        const uint8_t H = (currentMinute % 1440) / 60;
                        const uint8_t M = (currentMinute % 60);
                        uint8_t meanUsed = 0xff;
                        setTypeMinMax(ala,
                                (blending_t)blending,
                                H, M,
                                minToUse, maxToUse, sensitive,
                                byHourMeanI,
                                hsInitCopy,
                                oldH,
                                meanUsed);

                        // Capture some 'before' values for failure analysis.
                        const uint8_t beforeSteadyTicks = ala._occDet._getSteadyTicks();

//fprintf(stderr, "L=%d @ %dT%d:%.2d\n", dp->L, D, H, M);
                        // About to perform another virtual minute 'tick' update.
                        SDSR::cbProbable = -1; // Collect occupancy prediction (if any) from call-back.
                        ala.set(dp->L);
                        ala.read();
                        tracker.read();

                        // Get hourly stats sampled and updated.
                        if(29 == M) { SDSR::su.sampleStats(false, H); }
                        if(59 == M) { SDSR::su.sampleStats(true, H); }

//if(veryVerbose && tracker.isLikelyOccupied()) { fprintf(stderr, "O=%d @ %dT%d:%.2d\n", (int)tracker.get(), D, H, M); }

                        // Check predictions/calculations against explicit expectations.
                        // True if real non-interpolated record.
                        const bool isRealRecord = (currentMinute == dp->currentMinute());
                        const bool predictedRoomDark = ala.isRoomDark();
                        flavourStats.roomDarkSamples.takeSample(predictedRoomDark);
                        const int8_t expectedRoomDark = (!isRealRecord) ? ALDataSample::NO_RD_EXPECTATION : dp->expectedRd;
                        // Collect occupancy prediction (if any) from call-back.
                        const OTV0P2BASE::SensorAmbientLightOccupancyDetectorInterface::occType predictionOcc =
                            (-1 == SDSR::cbProbable) ? occType::OCC_NONE :
                                ((0 == SDSR::cbProbable) ? occType::OCC_WEAK : occType::OCC_PROBABLE);
//if(veryVerbose && (-1 != cbProbable)) { fprintf(stderr, "  occupancy callback=%d @ %dT%d:%.2d\n", cbProbable, D, H, M); }
                        if(isRealRecord) { flavourStats.ambLightOccupancyCallbacks.takeSample((-1 != SDSR::cbProbable)); }
                        // Collect occupancy tracker prediction and error.
                        if(isRealRecord && (ALDataSample::UNKNOWN_ACT_OCC != dp->actOcc))
                            {
                            const bool trackedLikelyOccupancy = tracker.isLikelyOccupied();
                            const bool actOcc = bool(dp->actOcc);
if(verbose && !warmup && (trackedLikelyOccupancy != actOcc)) { fprintf(stderr, "!!!actual occupancy=%d @ %dT%d:%.2d L=%d mean=%d tracker=%d\n", dp->actOcc, D, H, M, dp->L, meanUsed, (int)tracker.get()); }
                            flavourStats.occupancyTrackingFalseNegatives.takeSample(actOcc && !trackedLikelyOccupancy);
                            flavourStats.occupancyTrackingFalsePositives.takeSample(!actOcc && trackedLikelyOccupancy);
                            }

                        const int8_t setback = SDSR::tempControl.getWARMTargetC() - SDSR::cttb.computeTargetTemp();
if(veryVerbose && verboseOutput && !warmup && isRealRecord) { fprintf(stderr, "  tS=%d @ %dT%d:%.2d\n", setback, D, H, M); }
                        bool failedSetbackExpectations = false;
<<<<<<< HEAD
                        scoreSetback<SDSR::parameters>(setback, dp->expectedSb,
                            isRealRecord,
                            flavourStats.setbackInsufficient, flavourStats.setbackTooFar,
                            flavourStats.setbackAtLeastECO, flavourStats.setbackAtMAX,
=======
                        scoreSetback<SDSR::parameters>(setback, dp->expectedSb, isRealRecord,
                            flavourStats.setbackInsufficient, flavourStats.setbackTooFar,
>>>>>>> 19ca5167
                            failedSetbackExpectations);
if(verbose && !warmup && failedSetbackExpectations) { fprintf(stderr, "!!!tS=%d @ %dT%d:%.2d expectation=%d\n", setback, D, H, M, dp->expectedSb); }

                        // Note that for all synthetic ticks the expectation is removed (since there is no level change).
                        const int8_t expectedOcc = (!isRealRecord) ? ALDataSample::NO_OCC_EXPECTATION : dp->expectedOcc;
if(veryVerbose && verboseOutput && !warmup && isRealRecord && (occType::OCC_NONE != predictionOcc)) { fprintf(stderr, "  predictionOcc=%d @ %dT%d:%.2d L=%d mean=%d\n", predictionOcc, D, H, M, dp->L, meanUsed); }
                        if(ALDataSample::NO_OCC_EXPECTATION != expectedOcc)
                            {
                            flavourStats.ambLightOccupancyCallbackPredictionErrors.takeSample(expectedOcc != predictionOcc);
if(verbose && !warmup && (expectedOcc != predictionOcc)) { fprintf(stderr, "!!!expectedOcc=%d @ %dT%d:%.2d L=%d mean=%d beforeSteadyTicks=%d\n", expectedOcc, D, H, M, dp->L, meanUsed, beforeSteadyTicks); }
                            }
                        if(ALDataSample::NO_RD_EXPECTATION != expectedRoomDark)
                            {
                            flavourStats.roomDarkPredictionErrors.takeSample((bool)expectedRoomDark != predictedRoomDark);
if(verbose && !warmup && ((bool)expectedRoomDark != predictedRoomDark)) { fprintf(stderr, "!!!expectedDark=%d @ %dT%d:%.2d L=%d mean=%d\n", expectedRoomDark, D, H, M, dp->L, meanUsed); }
                            }

                        ++currentMinute;
                        } while((!(dp+1)->isEnd()) && (currentMinute < (dp+1)->currentMinute()));
                    }

                // Don't test results in wormup run.
                if(!warmup)
                    {
                    checkAccuracyAcceptableAgainstData(flavourStats);
                    // Allow check in outer loop that sensitive mode generates
                    // at least as many reports as non-sensitive mode.
                    if(sensitive) { nOccupancyReportsSensitive = flavourStats.ambLightOccupancyCallbacks.getFlavouredCount(); }
                    else { nOccupancyReportsNotSensitive = flavourStats.ambLightOccupancyCallbacks.getFlavouredCount(); }
                    }
                }
            }
        // Check that sensitive mode generates at least as many reports as non.
        EXPECT_LE(nOccupancyReportsNotSensitive, nOccupancyReportsSensitive) << "expect sensitive never to generate fewer reports";
        }
    }

// Basic test of update() behaviour.
TEST(AmbientLightOccupancyDetection,simpleDataSampleRun)
{
    simpleDataSampleRun(trivialSample1);
    simpleDataSampleRun(trivialSample2);
    simpleDataSampleRun(trivialSample3);
}

// "3l" 2016/10/08+09 test set with tough occupancy to detect in the evening up to 21:00Z and in the morning from 07:09Z then  06:37Z.
static const ALDataSample sample3lHard[] =
    {
{8,0,1,1, occType::OCC_NONE, true, false, ALDataSample::SB_MINECO}, // Definitely not occupied; should be at least somewhat setback immediately.
{8,0,17,1, occType::OCC_NONE, true, false, ALDataSample::SB_MINECO}, // Definitely not occupied; should be at least somewhat setback immediately.
//...
{8,6,21,1},
{8,6,29,2, occType::OCC_NONE, true, false, ALDataSample::SB_MAX}, // Not enough rise to indicate occupation, still dark, running long enough for max setback.
{8,6,33,2},
{8,6,45,2},
{8,6,57,2, occType::OCC_NONE, true, false}, // Not enough light to indicate occupation, dark.
{8,7,9,14, ALDataSample::NO_OCC_EXPECTATION, ALDataSample::NO_RD_EXPECTATION},  // Temporarily occupied: curtains drawn?  Borderline dark?
{8,7,17,35},
{8,7,21,38},
{8,7,33,84, occType::OCC_PROBABLE, false, true}, // Lights on or more curtains drawn?  Possibly occupied.
{8,7,37,95},
{8,7,49,97}, // Was: "occType::OCC_NONE, not enough rise to be occupation" but in this case after likely recent OCC_PROBABLE not materially important.
{8,7,57,93, occType::OCC_NONE, false}, // Fall is not indicative of occupation.
{8,8,5,98, occType::OCC_NONE, false}, // Sun coming up: not enough rise to indicate occupation.
{8,8,13,98},
{8,8,17,93},
{8,8,25,79},
{8,8,33,103},
{8,8,41,118},
{8,8,49,106},
{8,8,53,92},
{8,8,57,103},
{8,9,5,104, occType::OCC_NONE, false, false}, // Light, unoccupied.
{8,9,21,138},
{8,9,29,132},
{8,9,33,134},
{8,9,45,121},
{8,9,53,125},
{8,10,5,140},
{8,10,9,114},
{8,10,17,121},
{8,10,21,126},
{8,10,25,114},
{8,10,29,107},
{8,10,41,169},
{8,10,49,177},
{8,10,57,126},
{8,11,1,117},
{8,11,5,114},
{8,11,13,111},
{8,11,17,132},
{8,11,21,157},
{8,11,29,177},
{8,11,33,176},
{8,11,45,174},
{8,11,49,181},
{8,11,57,182},
{8,12,9,181, ALDataSample::NO_OCC_EXPECTATION, false}, // Light.
{8,12,13,182},
{8,12,29,175},
{8,12,45,161},
{8,12,53,169},
{8,13,1,176},
{8,13,5,177},
{8,13,9,178},
{8,13,25,158},
{8,13,29,135},
{8,13,37,30},
{8,13,45,37},
{8,13,49,45},
{8,14,5,61},
{8,14,17,117},
{8,14,29,175},
{8,14,33,171},
{8,14,37,148},
{8,14,45,141},
{8,14,53,173},
{8,15,5,125},
{8,15,13,119},
{8,15,21,107},
{8,15,29,58},
{8,15,37,62},
{8,15,45,54},
{8,15,53,47},
{8,16,1,35},
{8,16,9,48},
{8,16,25,50},
{8,16,37,39},
{8,16,41,34},
{8,16,49,34},
{8,16,57,28},
{8,17,5,20},
{8,17,13,7},
{8,17,25,4},
{8,17,37,44, occType::OCC_PROBABLE, false, true}, // OCCUPIED (light on?).
{8,17,49,42},
{8,18,1,42, occType::OCC_WEAK, false, true}, // Light on, watching TV?
{8,18,9,40},
{8,18,13,42, occType::OCC_WEAK, false, true}, // Light on, watching TV?
{8,18,25,40},
{8,18,37,40, occType::OCC_WEAK, false, true}, // Light on, watching TV?
{8,18,41,42, occType::OCC_WEAK, false, true}, // Light on, watching TV?
{8,18,49,42, occType::OCC_WEAK, false, true}, // Light on, watching TV?
{8,18,57,41},
{8,19,1,40},
{8,19,13,41, occType::OCC_WEAK, false, true}, // Light on, watching TV?
{8,19,21,39},
{8,19,25,41}, // ... more WEAK signals should follow...
{8,19,41,41},
{8,19,52,42},
{8,19,57,40},
{8,20,5,40},
{8,20,9,42, ALDataSample::NO_OCC_EXPECTATION, false, true}, // Ideally, on bigger data set... occType::OCC_WEAK}, // Light on, watching TV?
{8,20,17,42},
{8,20,23,40},
{8,20,29,40, ALDataSample::NO_OCC_EXPECTATION, false, true}, // Ideally, on bigger data set... occType::OCC_WEAK}, // Light on, watching TV?
{8,20,33,40},
{8,20,37,41},
{8,20,41,42, ALDataSample::NO_OCC_EXPECTATION, false, true}, // Ideally, on bigger data set... occType::OCC_WEAK}, // Light on, watching TV?
{8,20,49,40},
{8,21,5,1, occType::OCC_NONE, true}, // Just vacated, dark.
{8,21,13,1, occType::OCC_NONE, true, false}, // Definitely not occupied.
// ...
{9,5,57,1, occType::OCC_NONE, true, false}, // Definitely not occupied.
{9,6,13,1, occType::OCC_NONE, true, false}, // Definitely not occupied.
{9,6,21,2, occType::OCC_NONE, true, false}, // Not enough rise to indicate occupation, dark.
{9,6,33,2, occType::OCC_NONE, true, false}, // Not enough light to indicate occupation, dark.
{9,6,37,24, occType::OCC_PROBABLE, false, true}, // Curtains drawn: OCCUPIED. Should appear light.
{9,6,45,32},
{9,6,53,31},
{9,7,5,30},
{9,7,17,41},
{9,7,25,54},
{9,7,33,63, occType::OCC_NONE, false}, // Sun coming up; not a sign of occupancy.
{9,7,41,73, occType::OCC_NONE, false}, // Sun coming up; not a sign of occupancy.
{9,7,45,77, occType::OCC_NONE, false}, // Sun coming up: not enough rise to indicate occupation.
{ }
    };
// Test with real data set.
TEST(AmbientLightOccupancyDetection,sample3lHard)
{
    simpleDataSampleRun(sample3lHard);
}

// "3l" 2016/12/01+02 test for dark/light detection overnight.
// (Full setback was not achieved; verify that night sensed as dark.)
static const ALDataSample sample3lLevels[] =
    {
{1,0,7,2, ALDataSample::NO_OCC_EXPECTATION, true, false}, // Dark.
{1,0,19,2},
// ...
{1,5,39,2, ALDataSample::NO_OCC_EXPECTATION, true, false}, // Dark.
{1,5,55,2},
{1,6,11,3},
{1,6,24,2},
{1,6,39,2},
{1,6,55,2},
{1,7,11,3, ALDataSample::NO_OCC_EXPECTATION, true, false}, // Dark.
{1,7,31,5},
{1,7,47,13},
{1,7,55,19},
{1,8,3,26},
{1,8,19,35},
{1,8,27,39},
{1,8,35,46},
{1,8,51,58},
{1,9,7,73},
{1,9,18,51},
{1,9,20,49},
{1,9,24,43},
{1,9,29,116},
{1,9,45,129},
{1,9,48,130},
{1,9,57,133},
{1,10,9,138},
{1,10,17,142},
{1,10,29,147},
{1,10,45,163},
{1,10,49,167},
{1,11,5,167},
{1,11,21,168},
{1,11,41,173},
{1,11,48,174},
{1,11,53,175},
{1,12,9,176},
{1,12,13,176},
{1,12,29,177},
{1,12,45,178, ALDataSample::NO_OCC_EXPECTATION, ALDataSample::NO_RD_EXPECTATION, false},
{1,13,5,179},
{1,13,21,179, ALDataSample::NO_OCC_EXPECTATION, ALDataSample::NO_RD_EXPECTATION, false},
{1,13,35,181},
{1,13,45,182},
{1,13,49,182},
{1,14,1,182},
{1,14,13,183},
{1,14,17,180},
{1,14,28,154},
{1,14,41,142},
{1,14,45,138},
{1,15,1,125, ALDataSample::NO_OCC_EXPECTATION, ALDataSample::NO_RD_EXPECTATION, false},
{1,15,17,95},
{1,15,21,87},
{1,15,33,67},
{1,15,45,44},
{1,15,49,32},
{1,16,1,25},
{1,16,13,43},
{1,16,25,52},
{1,16,28,51},
{1,16,45,41},
{1,16,53,41},
{1,17,5,41},
{1,17,17,39},
{1,17,29,40},
{1,17,33,38},
{1,17,45,12},
{1,17,57,42},
{1,18,1,3},
{1,18,9,41, occType::OCC_PROBABLE, false, true}, // TV watching
{1,18,29,40},
{1,18,49,39},
{1,18,57,39},
{1,19,5,39},
{1,19,21,37},
{1,19,33,40, occType::OCC_WEAK, false, true},
{1,19,53,39},
{1,19,57,38},
{1,20,9,38},
{1,20,21,40},
{1,20,23,40},
{1,20,41,39},
{1,20,45,39, occType::OCC_WEAK, false, true},
{1,21,1,38},
{1,21,21,40},
{1,21,25,39},
{1,21,41,39},
{1,21,45,40},
{1,21,53,39},
{1,22,9,2, ALDataSample::NO_OCC_EXPECTATION, true, false}, // Dark.
{1,22,29,2},
{1,22,49,2},
{1,23,5,2},
{1,23,18,2},
{1,23,27,2},
{1,23,48,2},
{2,0,1,2, ALDataSample::NO_OCC_EXPECTATION, true, false}, // Dark.
{2,0,17,2},
{2,0,33,2},
{2,0,49,2},
{2,1,1,2},
{2,1,17,2},
{2,1,33,2},
{2,1,57,2},
{2,2,9,2},
{2,2,29,2, ALDataSample::NO_OCC_EXPECTATION, true, false}, // Dark.
{2,2,49,2},
{2,3,5,2},
{2,3,25,2},
{2,3,41,2},
{2,3,57,2},
{2,4,9,2},
{2,4,25,2},
{2,4,41,2},
{2,4,57,2, ALDataSample::NO_OCC_EXPECTATION, true, false}, // Dark.
{2,5,13,2},
{2,5,33,2},
{2,5,49,2},
{2,6,1,2},
{2,6,17,2},
{2,6,33,2},
{2,6,49,2},
{2,7,5,2},
{2,7,17,3},
{2,7,21,3},
{2,7,29,3, ALDataSample::NO_OCC_EXPECTATION, true, false}, // Dark.
{2,7,37,4},
{2,7,45,6},
{2,8,1,13},
{2,8,2,14},
{2,8,21,25},
{2,8,33,28},
{2,8,49,24},
{2,8,53,29},
{2,9,4,35},
{2,9,13,49},
{2,9,17,51},
{2,9,33,70},
{2,9,37,73},
{2,9,45,184},
//{2,9,45,183},
{2,9,49,45},
{2,9,55,85},
{2,10,11,95},
{2,10,15,96},
{2,10,24,103},
{2,10,39,113},
{2,10,43,114},
{ }
    };
// Test with real data set.
TEST(AmbientLightOccupancyDetection,sample3lLevels)
{
    simpleDataSampleRun(sample3lLevels);
}

// "5s" 2016/10/08+09 test set with tough occupancy to detect in the evening 21:00Z.
static const ALDataSample sample5sHard[] =
    {
{8,0,3,2, occType::OCC_NONE, true}, // Not occupied actively.
{8,0,19,2, occType::OCC_NONE, true, false, ALDataSample::SB_ECOMAX}, // Not occupied actively, sleeping, good setback (may be too soon after data set start to hit max).
// ...
{8,5,19,2, occType::OCC_NONE, true, false, ALDataSample::SB_MAX}, // Not occupied actively, sleeping, max setback.
{8,5,31,1, occType::OCC_NONE, true, false, ALDataSample::SB_MAX}, // Not occupied actively, sleeping, max setback.
{8,5,43,2, occType::OCC_NONE, true, false, ALDataSample::SB_MAX}, // Not occupied actively, sleeping, max setback.
// ...
{8,6,23,4, occType::OCC_NONE, true, false, ALDataSample::SB_MAX}, // Not occupied actively, sleeping, max setback.
{8,6,35,6, occType::OCC_NONE, true, false, ALDataSample::SB_MAX}, // Not occupied actively, sleeping, max setback.
{8,6,39,5, occType::OCC_NONE, true, false, ALDataSample::SB_MAX}, // Not occupied actively, sleeping, max setback.
{8,6,51,6, occType::OCC_NONE, true, false, ALDataSample::SB_MAX}, // Not occupied actively, sleeping, max setback.
{8,7,3,9, occType::OCC_NONE, ALDataSample::NO_RD_EXPECTATION, false}, // Not occupied actively.
{8,7,11,12},
{8,7,15,13},
{8,7,19,17},
{8,7,27,42, occType::OCC_PROBABLE, false, ALDataSample::UNKNOWN_ACT_OCC, ALDataSample::SB_NONEECO}, // FIXME: should detect curtains drawn?  Temporary occupancy.  Should at least be anticipating occupancy.
{8,7,31,68, ALDataSample::NO_OCC_EXPECTATION, false, ALDataSample::UNKNOWN_ACT_OCC, ALDataSample::SB_NONEECO}, // Should at least be anticipating occupancy.
{8,7,43,38},
{8,7,51,55},
{8,7,55,63},
{8,7,59,69},
{8,8,11,68, ALDataSample::NO_OCC_EXPECTATION, false, ALDataSample::UNKNOWN_ACT_OCC, ALDataSample::SB_NONEECO}, // Daylight, setback should be limited.
{8,8,15,74},
{8,8,27,72},
{8,8,43,59},
{8,8,51,38},
{8,8,55,37},
{8,8,59,34},
{8,9,3,43, ALDataSample::NO_OCC_EXPECTATION, false, ALDataSample::UNKNOWN_ACT_OCC, ALDataSample::SB_NONEECO}, // Daylight, setback should be limited.
{8,9,19,79},
{8,9,23,84},
{8,9,35,92},
{8,9,39,64},
{8,9,43,78},
{8,9,55,68},
{8,9,59,60},
{8,10,3,62, ALDataSample::NO_OCC_EXPECTATION, false, ALDataSample::UNKNOWN_ACT_OCC, ALDataSample::SB_NONEECO}, // Daylight, setback should be limited.
{8,10,11,41},
{8,10,15,40},
{8,10,16,42},
{8,10,23,40},
{8,10,27,45},
{8,10,39,99},
{8,10,46,146},
{8,10,51,79},
{8,10,56,46},
{8,11,3,54, ALDataSample::NO_OCC_EXPECTATION, false, false, ALDataSample::SB_MINECO}, // Broad daylight, vacant, some setback should be in place.
{8,11,7,63},
{8,11,23,132},
{8,11,27,125},
{8,11,39,78}, // Cloud passing over.
{8,11,55,136},
{8,11,59,132},
{8,12,7,132, ALDataSample::NO_OCC_EXPECTATION, false, false, ALDataSample::SB_MINECO}, // Broad daylight, vacant, some setback should be in place.
{8,12,19,147},
{8,12,23,114, ALDataSample::NO_OCC_EXPECTATION, false, false, ALDataSample::SB_MINECO}, // Broad daylight, vacant, some setback should be in place.
{8,12,35,91}, // Cloud passing over.
{8,12,47,89},
{8,12,55,85},
{8,13,3,98, ALDataSample::NO_OCC_EXPECTATION, false, false, ALDataSample::SB_MINECO}, // Broad daylight, vacant, some setback should be in place.
{8,13,11,105},
{8,13,19,106},
{8,13,31,32},
{8,13,43,29},
{8,13,51,45},
{8,13,55,37},
{8,13,59,31},
{8,14,7,42, ALDataSample::NO_OCC_EXPECTATION, false, false, ALDataSample::SB_MINECO}, // Broad daylight, vacant, some setback should be in place.
{8,14,27,69},
{8,14,31,70},
{8,14,35,63},
{8,14,55,40},
{8,15,7,47, ALDataSample::NO_OCC_EXPECTATION, false, false, ALDataSample::SB_MINECO}, // Daylight, vacant, some setback should be in place.
{8,15,11,48},
{8,15,19,66},
{8,15,27,48},
{8,15,35,46},
{8,15,43,40},
{8,15,51,33},
{8,16,3,24, ALDataSample::NO_OCC_EXPECTATION, false, false, ALDataSample::SB_MINECO}, // Daylight, vacant, some setback should be in place.
{8,16,11,26},
{8,16,27,20},
{8,16,39,14},
{8,16,54,8},
{8,16,59,6},
{8,17,3,5, ALDataSample::NO_OCC_EXPECTATION, true, false, ALDataSample::SB_MINECO}, // Dark, vacant, some setback should be in place.
{8,17,19,3},
{8,17,31,2},
{8,17,47,2, occType::OCC_NONE, true, false}, // Light turned off, no active occupancy.
// ...
{8,20,11,2},
{8,20,23,2},
{8,20,35,16, occType::OCC_PROBABLE, false, true}, // Light turned on, OCCUPANCY.
{8,20,46,16, ALDataSample::NO_OCC_EXPECTATION, false, true}, // Light, occupied.
{8,20,55,13, ALDataSample::NO_OCC_EXPECTATION, false, true}, // Light, occupied.
{8,20,58,14, ALDataSample::NO_OCC_EXPECTATION, false, true}, // Light, occupied.
{8,21,7,3, occType::OCC_NONE, true}, // Light turned off, no active occupancy.
{8,21,23,2, occType::OCC_NONE, true, false}, // Light turned off, no active occupancy.
{8,21,39,2, occType::OCC_NONE, true, false}, // Light turned off, no active occupancy.
{8,21,55,2},
// ...
{9,0,55,2, occType::OCC_NONE, true, false, ALDataSample::SB_MAX}, // Not occupied actively, sleeping, max setback.
{9,1,7,2, occType::OCC_NONE, true, false, ALDataSample::SB_MAX}, // Not occupied actively, sleeping, max setback.
{9,1,15,1, occType::OCC_NONE, true, false, ALDataSample::SB_MAX}, // Not occupied actively, sleeping, max setback.
{9,1,19,1, occType::OCC_NONE, true, false, ALDataSample::SB_MAX}, // Not occupied actively, sleeping, max setback.
// ...
{9,5,31,1, occType::OCC_NONE, true, false, ALDataSample::SB_MAX}, // Not occupied actively, sleeping, max setback.
{9,5,36,1, occType::OCC_NONE, true, false, ALDataSample::SB_MAX}, // Not occupied actively, sleeping, max setback.
{9,5,47,2, occType::OCC_NONE, true, false, ALDataSample::SB_MAX}, // Not occupied actively, sleeping, max setback.
{9,5,51,2, occType::OCC_NONE, true, false, ALDataSample::SB_MAX}, // Not occupied actively, sleeping, max setback.
{9,6,3,3},
{9,6,15,5, occType::OCC_NONE, true, false, ALDataSample::SB_MAX}, // Not occupied actively, sleeping, max setback.
{9,6,27,10, ALDataSample::NO_OCC_EXPECTATION, ALDataSample::NO_RD_EXPECTATION, ALDataSample::UNKNOWN_ACT_OCC, ALDataSample::SB_NONEECO}, // Should be anticipating occupancy; at most small setback.
{9,6,31,12},
{9,6,35,15},
{9,6,39,19},
{9,6,43,26},
{9,6,59,24, ALDataSample::NO_OCC_EXPECTATION, false, true, ALDataSample::SB_NONEECO}, // Occupied but may be applying a limited setback.
{9,7,7,28, occType::OCC_NONE}, // Not yet up and about.  But not actually dark.
{9,7,15,66},
{9,7,27,181, occType::OCC_PROBABLE, false, true, ALDataSample::SB_NONEECO}, // Curtains drawn: temporary occupancy, some setback OK.
{9,7,43,181},
{9,7,51,181},
{9,7,59,181, ALDataSample::NO_OCC_EXPECTATION, false, ALDataSample::UNKNOWN_ACT_OCC, ALDataSample::SB_NONEECO}, // Not dark, occupancy unknown, some setback OK.
    { }
    };
// Test with real data set.
TEST(AmbientLightOccupancyDetection,sample5sHard)
{
    simpleDataSampleRun(sample5sHard);
}


// "5s" 2016/12/01--04 test set with some fine-grained data in the second half.
// 2016/12/03 all of 3l, 5s, 6k, 7h: vacant from 11:00Z to 14:00Z but wrongly seen as occupied.
// 5s also probably occupied 16:00--16:30 and 18:14--19:16 and 19:29--21:07.
static const ALDataSample sample5sHard2[] =
    {
{1,0,1,1, occType::OCC_NONE, true, false},
{1,0,22,1, occType::OCC_NONE, true, false},
// ...
{1,6,29,1},
{1,6,47,1},
{1,7,5,2},
{1,7,17,1, occType::OCC_NONE, true, false},
{1,7,37,6},
{1,7,46,9},
{1,7,50,11},
{1,8,5,19},
{1,8,18,25},
{1,8,22,26},
{1,8,33,37},
{1,8,41,45},
{1,8,49,86},
{1,8,52,83},
{1,8,53,82},
{1,8,57,86},
{1,9,12,115},
{1,9,21,103},
{1,9,25,114},
{1,9,37,108},
{1,9,41,74},
{1,9,53,60},
{1,10,3,82},
{1,10,5,100},
{1,10,13,78},
{1,10,17,76},
{1,10,29,89},
{1,10,39,79},
{1,10,45,92},
{1,10,57,125},
{1,11,1,106},
{1,11,9,87},
{1,11,25,78},
{1,11,33,75},
{1,11,37,73},
{1,11,53,69},
{1,12,5,64},
{1,12,9,62},
{1,12,19,58},
{1,12,21,57},
{1,12,33,53},
{1,12,41,50},
{1,12,45,49},
{1,13,1,46},
{1,13,19,44},
{1,13,29,43},
{1,13,45,42},
{1,14,1,39},
{1,14,15,36},
{1,14,21,35},
{1,14,29,33},
{1,14,45,29},
{1,14,58,26},
{1,15,13,21},
{1,15,21,19},
{1,15,28,15},
{1,15,41,11},
{1,15,53,7},
{1,16,5,4},
{1,16,16,2},
{1,16,17,2},
{1,16,29,2},
{1,16,45,2},
{1,16,57,2},
{1,17,5,7},
{1,17,13,1},
{1,17,21,1},
{1,17,33,1},
{1,17,49,24},
{1,17,53,24},
{1,18,3,2},
{1,18,13,26},
{1,18,29,40},
{1,18,33,2},
{1,18,45,2},
{1,19,1,2},
{1,19,17,2},
{1,19,33,2},
{1,19,53,2},
{1,20,9,2},
{1,20,10,1},
{1,20,25,1},
{1,20,49,1},
{1,21,1,1},
{1,21,15,1},
{1,21,29,2},
{1,21,41,1},
{1,21,57,1},
{1,22,13,2},
{1,22,29,2},
{1,22,45,2},
{1,23,1,2},
{1,23,17,2},
{1,23,25,1},
{1,23,29,1, occType::OCC_NONE, true, false},
// ...
{2,6,49,1, occType::OCC_NONE, true, false},
{2,7,1,1},
{2,7,17,2},
{2,7,21,2},
{2,7,33,2},
{2,7,49,3},
{2,7,53,4},
{2,7,59,6},
{2,8,1,19},
{2,8,13,11},
{2,8,17,12},
{2,8,33,15},
{2,8,45,17},
{2,9,1,20},
{2,9,5,19},
{2,9,17,25},
{2,9,21,28},
{2,9,37,37},
{2,9,38,38},
{2,9,49,40},
{2,10,5,44},
{2,10,13,43},
{2,10,25,47},
{2,10,37,50},
{2,10,41,50},
{2,10,57,50},
{2,11,9,54},
{2,11,13,54},
{2,11,29,50},
{2,11,41,50},
{2,12,1,53},
{2,12,11,51},
{2,12,13,50},
{2,12,22,48},
{2,12,25,46},
{2,12,37,44},
{2,12,54,41},
{2,13,5,39},
{2,13,9,38},
{2,13,21,32},
{2,13,29,29},
{2,13,31,28},
{2,13,45,27},
{2,14,5,22},
{2,14,21,20},
{2,14,25,20},
{2,14,41,17},
{2,14,45,15},
{2,15,17,8},
{2,15,33,5},
{2,15,37,4},
{2,15,45,3},
{2,16,10,30, occType::OCC_PROBABLE, false, true}, // Light on, occupied.
{2,16,14,25},
{2,16,25,25},
{2,16,41,25},
{2,16,45,34, ALDataSample::NO_OCC_EXPECTATION, false, true}, // Light, occupied.
{2,16,46,25},
{2,16,50,25},
{2,16,55,25},
{2,16,59,25},
{2,17,0,24, ALDataSample::NO_OCC_EXPECTATION, false, true}, // Light, occupied.
{2,17,3,25},
{2,17,4,24},
{2,17,6,25},
{2,17,9,24},
{2,17,14,24},
{2,17,17,24},
{2,17,20,24},
{2,17,22,25},
{2,17,24,24},
{2,17,25,24},
{2,17,27,25},
{2,17,29,24},
{2,17,33,25, ALDataSample::NO_OCC_EXPECTATION, false, true}, // Light, occupied.
{2,17,34,24},
{2,17,37,24},
{2,17,38,25},
{2,17,40,25},
{2,17,42,24},
{2,17,45,25},
{2,17,49,25},
{2,17,52,25},
{2,17,54,24},
{2,17,55,25},
{2,18,0,24, ALDataSample::NO_OCC_EXPECTATION, false, true}, // Light, occupied.
{2,18,2,25},
{2,18,6,24},
{2,18,9,24},
//{2,18,9,25},
{2,18,13,25},
//{2,18,13,24},
{2,18,16,24},
{2,18,20,33},
{2,18,21,24},
{2,18,22,25},
{2,18,23,24},
//{2,18,23,24},
//{2,18,23,24},
//{2,18,23,24},
{2,18,24,25},
{2,18,25,24},
{2,18,29,24},
{2,18,32,24, ALDataSample::NO_OCC_EXPECTATION, false, true}, // Light, occupied.
{2,18,33,25},
{2,18,36,24},
{2,18,40,24},
{2,18,43,25},
{2,18,46,33},
{2,18,47,25, ALDataSample::NO_OCC_EXPECTATION, false, true}, // Light, occupied.
{2,18,50,1, occType::OCC_NONE, true},
{2,18,51,1},
{2,18,55,1},
{2,18,58,1},
{2,19,1,1, occType::OCC_NONE, true},
{2,19,2,26, occType::OCC_PROBABLE, false, true}, // Light on, occupied.
{2,19,5,25},
{2,19,6,26},
{2,19,9,25},
{2,19,13,25},
{2,19,17,25},
{2,19,20,25},
{2,19,24,25},
{2,19,28,25},
{2,19,31,25},
{2,19,35,25, ALDataSample::NO_OCC_EXPECTATION, false, true}, // Light, occupied.
{2,19,38,25},
{2,19,42,25},
{2,19,45,25},
{2,19,49,25},
{2,19,53,25},
{2,19,56,25},
{2,20,0,25, ALDataSample::NO_OCC_EXPECTATION, false, true}, // Light, occupied.
{2,20,3,24},
{2,20,7,24},
{2,20,11,24},
{2,20,15,24},
{2,20,19,24},
{2,20,22,24},
{2,20,26,24},
{2,20,29,24},
{2,20,33,24}, // FIXME ALDataSample::NO_OCC_EXPECTATION, false, true}, // Light, occupied.
{2,20,37,24},
{2,20,40,24},
{2,20,42,2},
{2,20,44,2},
{2,20,48,2},
{2,20,51,2},
{2,20,55,2},
{2,20,59,2},
{2,21,2,2},
{2,21,6,26, occType::OCC_PROBABLE, false, true}, // Light on, occupied.
{2,21,9,25},
{2,21,13,25},
{2,21,17,25},
{2,21,21,25},
{2,21,24,24},
{2,21,25,24},
{2,21,29,24},
{2,21,33,24, ALDataSample::NO_OCC_EXPECTATION, false, true}, // Light, occupied.
{2,21,37,24},
{2,21,41,24},
{2,21,45,24},
{2,21,49,24},
{2,21,52,24},
{2,21,56,24},
{2,21,59,24},
{2,22,3,24, ALDataSample::NO_OCC_EXPECTATION, false}, // Light, occupied.  // FIXME, unusual time.
{2,22,7,24},
{2,22,10,24},
{2,22,14,24},
{2,22,18,24},
{2,22,21,24},
{2,22,24,25},
{2,22,25,24},
{2,22,28,25},
{2,22,29,25},
{2,22,30,24, ALDataSample::NO_OCC_EXPECTATION, false}, // Light, occupied.  // FIXME, unusual time.
{2,22,33,25},
{2,22,34,24},
{2,22,36,25, ALDataSample::NO_OCC_EXPECTATION, false}, // Light, occupied.  // FIXME, unusual time.
{2,22,38,2, occType::OCC_NONE, true},
{2,22,41,2},
{2,22,45,2},
{2,22,49,2},
{2,22,53,2},
{2,22,57,2},
{2,23,1,2},
{2,23,3,1},
{2,23,5,1, occType::OCC_NONE, true},
// ...
{3,7,38,1, occType::OCC_NONE, true},
{3,7,42,1},
{3,7,46,2},
{3,7,50,2},
{3,7,54,2},
{3,7,56,3},
{3,7,58,3},
{3,8,2,3},
{3,8,4,4},
{3,8,6,4},
{3,8,10,4},
{3,8,14,10},
{3,8,18,11},
{3,8,20,12},
{3,8,22,12},
{3,8,25,12},
{3,8,30,12},
{3,8,33,15},
{3,8,37,17},
{3,8,41,21},
{3,8,45,22},
{3,8,50,21},
{3,8,51,21},
{3,8,52,22},
{3,8,55,22},
{3,8,59,24},
{3,9,1,26},
{3,9,3,28},
{3,9,5,33},
{3,9,7,34},
{3,9,8,36},
{3,9,9,38},
{3,9,12,41},
{3,9,13,43},
{3,9,14,47},
{3,9,17,47},
{3,9,18,46},
{3,9,22,63},
{3,9,23,67},
{3,9,24,70},
{3,9,27,78},
{3,9,28,75},
{3,9,32,80},
{3,9,33,149}, // Cloud passing?  Mean ~ 81.
{3,9,37,98},
{3,9,38,120},
{3,9,39,101},
{3,9,42,141},
{3,9,43,145},
{3,9,47,120},
{3,9,48,117},
{3,9,49,110},
{3,9,52,88},
{3,9,53,87},
{3,9,54,77},
{3,9,56,73},
{3,9,58,82},
{3,10,1,92},
{3,10,2,94},
{3,10,5,115},
{3,10,6,138},
{3,10,7,98},
{3,10,10,81},
{3,10,14,88},
{3,10,15,84},
{3,10,16,75},
{3,10,19,90},
{3,10,23,78},
{3,10,24,91},
{3,10,27,96},
{3,10,28,103},
{3,10,31,113},
{3,10,32,111},
{3,10,35,109},
{3,10,36,113},
{3,10,39,92},
{3,10,40,66},
{3,10,41,67},
{3,10,44,86},
{3,10,45,87},
{3,10,48,102},
{3,10,49,135},
{3,10,50,81},
{3,10,53,90},
{3,10,56,143}, // Cloud passing?  Mean ~ 98.
{3,10,58,154},
{3,11,1,149, ALDataSample::NO_OCC_EXPECTATION, false, false}, // Light, vacant.
{3,11,2,140},
{3,11,6,126},
{3,11,7,131},
{3,11,11,135},
{3,11,15,145},
{3,11,19,145},
{3,11,23,148},
{3,11,27,107},
{3,11,31,103, ALDataSample::NO_OCC_EXPECTATION, false, false}, // Light, vacant.
{3,11,35,154},
{3,11,40,132},
{3,11,41,130},
{3,11,45,131},
{3,11,46,126},
{3,11,50,88},
{3,11,51,90},
{3,11,52,99},
{3,11,55,70},
{3,11,56,78},
{3,11,57,77},
{3,12,0,82, ALDataSample::NO_OCC_EXPECTATION, false, false}, // Light, vacant.
{3,12,1,108},
{3,12,5,79},
{3,12,6,99},
{3,12,7,75},
{3,12,10,71},
{3,12,11,74},
{3,12,12,85},
{3,12,13,71},
{3,12,15,70},
{3,12,16,91},
{3,12,17,100},
{3,12,20,101},
{3,12,24,88},
{3,12,25,87},
{3,12,28,87},
{3,12,32,85, ALDataSample::NO_OCC_EXPECTATION, false, false}, // Light, vacant.
{3,12,33,77},
{3,12,34,76},
{3,12,37,77},
{3,12,39,75},
{3,12,41,67},
{3,12,45,67},
{3,12,46,65},
{3,12,50,64},
{3,12,51,64},
{3,12,55,59},
{3,12,56,58},
{3,12,57,57},
{3,13,0,56, ALDataSample::NO_OCC_EXPECTATION, false, false}, // Light, vacant.
{3,13,1,57},
{3,13,2,56},
{3,13,5,56},
{3,13,9,53},
{3,13,10,50},
{3,13,14,41},
{3,13,18,40},
{3,13,21,54},
{3,13,23,55},
{3,13,25,57},
{3,13,27,46},
{3,13,29,50},
{3,13,30,51, ALDataSample::NO_OCC_EXPECTATION, false, false}, // Light, vacant.
{3,13,31,60},
{3,13,32,61},
{3,13,34,61},
{3,13,35,58},
{3,13,36,48},
{3,13,39,41},
{3,13,40,48},
{3,13,42,47},
{3,13,44,43},
{3,13,47,47},
{3,13,49,46},
{3,13,53,45},
{3,13,55,43},
{3,13,59,43, ALDataSample::NO_OCC_EXPECTATION, false, false}, // Light, vacant.
{3,14,3,43},
{3,14,8,46},
{3,14,11,49},
{3,14,15,51},
{3,14,19,48},
{3,14,21,46},
{3,14,23,45},
{3,14,27,44},
{3,14,29,43},
{3,14,31,42},
{3,14,36,40},
{3,14,40,39},
{3,14,41,39},
{3,14,42,38},
{3,14,45,36},
{3,14,49,34},
{3,14,53,33},
{3,14,57,33},
{3,14,59,32},
{3,15,1,30},
{3,15,6,28},
{3,15,7,28},
{3,15,8,27},
{3,15,11,26},
{3,15,13,25},
{3,15,16,24},
{3,15,17,23},
{3,15,20,23},
{3,15,21,22},
{3,15,24,21},
{3,15,28,19},
{3,15,29,18},
{3,15,30,17},
{3,15,33,16},
{3,15,34,15},
{3,15,37,14},
{3,15,39,13},
{3,15,41,12},
{3,15,42,11},
{3,15,46,9},
{3,15,47,9},
{3,15,49,8},
{3,15,51,8},
{3,15,52,7},
{3,15,56,6},
{3,16,0,24},
{3,16,3,23},
{3,16,7,22},
{3,16,11,22},
{3,16,13,20},
{3,16,16,26},
{3,16,19,25},
{3,16,23,26},
{3,16,27,25},
{3,16,28,26},
{3,16,32,25},
{3,16,36,1},
{3,16,37,2},
{3,16,38,1},
{3,16,41,1},
{3,16,45,1},
{3,16,49,44},
{3,16,53,37},
{3,16,55,46},
{3,16,57,46},
{3,16,58,37},
{3,17,0,2},
{3,17,3,2},
{3,17,6,2},
{3,17,10,2},
{3,17,15,2},
{3,17,18,2},
{3,17,23,2},
{3,17,26,2},
{3,17,31,2},
{3,17,34,2},
{3,17,39,2},
{3,17,42,2},
{3,17,44,1},
{3,17,46,2},
{3,17,49,2},
{3,17,53,2},
{3,17,57,2},
{3,18,1,2},
{3,18,6,2},
{3,18,10,9, occType::OCC_PROBABLE, false, true}, // Light on, occupied.
{3,18,14,19, ALDataSample::NO_OCC_EXPECTATION, false, true}, // Light, occupied.
{3,18,15,16},
{3,18,16,14},
{3,18,19,14},
{3,18,21,22},
{3,18,24,22},
{3,18,25,14},
{3,18,28,22},
{3,18,29,17},
{3,18,30,19, ALDataSample::NO_OCC_EXPECTATION, false, true}, // Light, occupied.
{3,18,32,16},
{3,18,34,21},
{3,18,37,16},
{3,18,38,22},
{3,18,40,14},
{3,18,42,22},
{3,18,43,16},
{3,18,44,18},
{3,18,47,14},
{3,18,49,16},
{3,18,52,13},
{3,18,55,12},
{3,18,57,19},
{3,18,59,12},
{3,19,1,12},
{3,19,3,14},
{3,19,5,21},
{3,19,7,18},
{3,19,11,18},
{3,19,13,12},
{3,19,15,13},
{3,19,16,18, ALDataSample::NO_OCC_EXPECTATION, false, true}, // Light, occupied.
{3,19,20,6},
{3,19,21,2, ALDataSample::NO_OCC_EXPECTATION, true}, // Dark, temporarily vacant.
{3,19,25,2},
{3,19,29,17, occType::OCC_PROBABLE, false, true}, // Light, occupied.
{3,19,33,22},
{3,19,37,13},
{3,19,41,19},
{3,19,43,22},
{3,19,46,22},
{3,19,50,21},
{3,19,51,22},
{3,19,52,21},
{3,19,55,22},
{3,19,57,18},
{3,20,0,20, ALDataSample::NO_OCC_EXPECTATION, false, true}, // Light, occupied.
{3,20,1,21},
{3,20,2,14},
{3,20,5,22},
{3,20,6,21},
{3,20,7,22},
{3,20,10,16},
{3,20,11,17},
{3,20,15,13},
{3,20,16,16},
{3,20,17,21},
{3,20,20,22},
{3,20,21,19},
{3,20,22,13},
{3,20,25,22},
{3,20,27,14},
{3,20,29,15},
{3,20,31,13},
{3,20,33,21, ALDataSample::NO_OCC_EXPECTATION, false, true}, // Light, occupied.
{3,20,35,12},
{3,20,38,16},
{3,20,39,17},
{3,20,40,15},
{3,20,43,22},
{3,20,45,18},
{3,20,48,18},
{3,20,49,16},
{3,20,50,13},
{3,20,53,13},
{3,20,55,18},
{3,20,58,20},
{3,20,59,16},
{3,21,2,13},
{3,21,3,20},
{3,21,4,13},
{3,21,7,21, ALDataSample::NO_OCC_EXPECTATION, false, true}, // Light, occupied.
{3,21,8,7},
{3,21,9,2},
{3,21,12,2},
{3,21,16,2},
{3,21,20,2},
{3,21,24,2},
{3,21,28,2},
{3,21,32,2},
{3,21,36,2},
{3,21,40,2},
{3,21,44,2},
{3,21,48,2},
{3,21,52,2},
{3,21,57,2},
{3,22,0,2},
{3,22,4,2},
{3,22,8,14},
{3,22,10,2},
{3,22,12,2},
{3,22,15,2},
{3,22,19,2},
{3,22,23,2},
{3,22,27,2},
{3,22,31,2},
{3,22,35,2},
{3,22,39,3},
{3,22,43,2},
{3,22,47,2},
{3,22,51,1},
{3,22,52,2},
{3,22,55,2},
{3,22,57,1},
{3,22,58,2},
{3,23,0,1},
{3,23,3,1, occType::OCC_NONE, true, false}, // Dark, no active occpancy.
// ...
{4,7,4,1},
{4,7,7,1},
{4,7,11,2},
{4,7,15,2},
{4,7,21,2},
{4,7,25,2},
{4,7,29,2},
{4,7,33,3},
{4,7,37,4},
{4,7,41,5},
{4,7,45,6},
{4,7,49,7},
{4,7,50,6},
{4,7,51,7},
{4,7,54,8},
{4,7,58,9},
//{4,7,58,10},
{4,8,2,11},
{4,8,6,13},
{4,8,7,13},
{4,8,9,14},
{4,8,11,14},
{4,8,13,15},
{4,8,16,16},
{4,8,19,24},
{4,8,21,24},
{4,8,25,27},
{4,8,27,30},
{4,8,28,31},
{4,8,30,35},
{4,8,33,38},
{4,8,35,46},
{4,8,37,43},
{4,8,39,38},
{4,8,41,43},
{4,8,45,47},
{4,8,46,63},
{4,8,49,105},
{4,8,51,91},
//{4,8,51,96},
{4,8,54,94},
{4,8,58,119},
{4,9,3,133},
{4,9,5,119},
{4,9,7,125},
{4,9,9,142},
//{4,9,9,135},
{4,9,12,104},
{4,9,15,111},
{4,9,16,92},
//{4,9,16,86},
{4,9,20,132},
{4,9,21,140},
{4,9,24,101},
{4,9,28,175},
{4,9,31,175},
{4,9,34,134},
//{4,9,34,114},
{4,9,35,133},
{4,9,37,141},
    { }
    };
// Test with real data set.
TEST(AmbientLightOccupancyDetection,sample5sHard2)
{
    simpleDataSampleRun(sample5sHard2);
}

// "2b" 2016/10/08+09 test set with tough occupancy to detect in the evening ~19:00Z to 20:00Z.
static const ALDataSample sample2bHard[] =
    {
{8,0,12,3},
{8,0,24,3, occType::OCC_NONE, true, false}, // Dark, vacant.
// ...
{8,5,28,3, occType::OCC_NONE, true, false, ALDataSample::SB_MAX}, // Dark, vacant, maximum setback.
// ...
{8,7,28,3, occType::OCC_NONE, true, false}, // Dark, vacant.
{8,7,40,180, occType::OCC_PROBABLE, false, true, ALDataSample::SB_NONE}, // Curtains drawn, OCCUPANCY.  NO setback.
{8,7,44,179, ALDataSample::NO_OCC_EXPECTATION, false, true, ALDataSample::SB_NONE}, // Curtains drawn, OCCUPANCY.
{8,7,52,180},
{8,8,0,182},
{8,8,8,183},
{8,8,20,182},
{8,8,28,182},
{8,8,36,183},
{8,8,48,183},
{8,8,52,182},
{8,9,0,182},
{8,9,4,182},
{8,9,20,184},
{8,9,24,183},
{8,9,32,183},
{8,9,36,183},
{8,9,48,183},
{8,10,4,183},
{8,10,16,183},
{8,10,28,182},
{8,10,32,183},
{8,10,44,185},
{8,10,48,186},
{8,11,0,184},
{8,11,4,183},
{8,11,20,184},
{8,11,24,185},
{8,11,29,186},
{8,11,36,185},
{8,11,44,186},
{8,11,48,186},
{8,12,4,186, ALDataSample::NO_OCC_EXPECTATION, false, false, ALDataSample::SB_NONEECO}, // Broad daylight, vacant. Small setback allowed.
{8,12,16,187},
{8,12,20,187},
{8,12,32,184},
{8,12,36,186},
{8,12,48,185},
{8,12,56,185},
{8,13,4,186},
{8,13,8,187},
{8,13,24,186},
{8,13,28,183},
{8,13,32,186},
{8,13,40,120},
{8,13,44,173},
{8,13,48,176},
{8,13,52,178},
{8,13,56,179},
{8,14,4,180},
{8,14,8,182},
{8,14,12,183},
{8,14,18,183},
{8,14,28,185},
{8,14,32,186},
{8,14,40,186},
{8,14,48,185},
{8,14,52,186},
{8,15,0,182},
{8,15,4,181},
{8,15,12,184},
{8,15,19,186},
{8,15,24,182},
{8,15,32,181},
{8,15,40,182},
{8,15,52,182},
{8,16,0,178},
{8,16,4,176},
{8,16,16,181},
{8,16,20,182},
{8,16,32,178},
{8,16,40,176},
{8,16,48,168},
{8,16,52,176},
{8,16,56,154},
{8,17,5,68},
{8,17,8,37},
{8,17,16,30},
{8,17,20,20},
{8,17,32,12},
{8,17,40,5},
{8,17,44,4},
{8,17,52,3},
{8,18,0,3},
{8,18,12,3, occType::OCC_NONE, true, false, ALDataSample::SB_MINECO},  // Dark, vacant.  Small setback expected.
{8,18,24,3},
{8,18,40,3},
{8,18,52,3},
{8,19,4,3},
{8,19,20,3},
{8,19,32,4},
{8,19,39,4},
{8,19,52,4, occType::OCC_NONE, true, false},  // Dark, vacant.
{8,20,0,7},
{8,20,16,6},
{8,20,20,10, occType::OCC_PROBABLE, ALDataSample::NO_RD_EXPECTATION, true, ALDataSample::SB_NONEMIN}, // Light on, OCCUPANCY.  FIXME: should be no setback.  FIXME: should be light.
{8,20,28,6, ALDataSample::NO_OCC_EXPECTATION, ALDataSample::NO_RD_EXPECTATION, true, ALDataSample::SB_NONEMIN}, // Occupied.
{8,20,36,3, occType::OCC_NONE, true},  // Dark, becoming vacant.
{8,20,42,3},
// ...
{9,5,32,3, occType::OCC_NONE, true, false, ALDataSample::SB_MAX}, // Dark, vacant, maximum setback.
// ...
{9,7,40,3},
{9,7,48,3},
{9,7,52,4},
{9,8,8,176, occType::OCC_PROBABLE, false, true, ALDataSample::SB_NONE}, // Curtains drawn, OCCUPANCY.  No setback.
{9,8,20,177},
{9,8,32,177},
{9,8,44,178},
{9,8,56,178},
{9,9,8,179},
{9,9,16,179},
{9,9,20,180},
{9,9,36,180},
{9,9,48,180},
{9,9,52,181},
{9,10,0,181},
{9,10,4,179},
{9,10,8,181},
{9,10,20,182},
{9,10,24,185},
{9,10,40,185},
{9,10,44,184},
{9,10,52,184},
{9,11,0,184},
{9,11,8,185},
{9,11,12,186},
{9,11,16,185},
{9,11,24,183},
{9,11,28,183},
{9,11,40,186},
{9,11,44,186},
{9,12,4,184, ALDataSample::NO_OCC_EXPECTATION, false, false, ALDataSample::SB_NONEECO}, // Broad daylight.  Some setback allowed.
{9,12,16,184},
{9,12,24,186},
{9,12,32,187},
{9,12,40,186},
{9,12,44,187},
{9,12,56,187},
{9,13,8,186},
{9,13,12,185},
{9,13,13,185},
{9,13,24,187},
{9,13,36,188},
{9,13,48,184},
{9,13,52,186},
{9,13,56,185},
{9,14,4,185},
{9,14,12,184},
{9,14,16,186},
{9,14,28,185},
{9,14,36,187},
{9,14,40,186},
{9,14,52,184},
{9,15,0,183},
{9,15,4,185},
{9,15,8,183},
{9,15,16,176},
{9,15,24,164},
{9,15,28,178},
{9,15,32,181},
{9,15,40,177},
{9,15,44,128},
{9,15,48,107},
{9,15,56,98},
{9,16,0,96},
{9,16,4,68},
{9,16,12,63},
{9,16,20,81},
{9,16,33,95},
{9,16,44,97},
{9,16,52,73},
{9,16,56,56},
{9,17,0,46},
{9,17,4,40},
{9,17,12,32},
{9,17,16,25},
{9,17,32,7, occType::OCC_NONE, ALDataSample::NO_RD_EXPECTATION, false}, // No active occupancy.
{9,17,36,5},
{9,17,41,4},
{9,17,48,3},
{9,18,0,3},
{9,18,12,3, occType::OCC_NONE, true, false, ALDataSample::SB_MINECO}, // Light off, no active occupancy.  Some setback should happen.
{9,18,28,3},
{9,18,40,3},
{9,18,56,3},
{9,19,8,10, occType::OCC_PROBABLE, false, true}, // Light on, OCCUPANCY.  FIXME: should be light.
{9,19,16,9, ALDataSample::NO_OCC_EXPECTATION, ALDataSample::NO_RD_EXPECTATION, true, ALDataSample::SB_NONEMIN}, // Occupied.  // FIXME: should be not dark and no setback.
{9,19,28,10, ALDataSample::NO_OCC_EXPECTATION, ALDataSample::NO_RD_EXPECTATION, true, ALDataSample::SB_NONEMIN}, // Occupied.  // FIXME: should be not dark and no setback.
{9,19,44,6, ALDataSample::NO_OCC_EXPECTATION, ALDataSample::NO_RD_EXPECTATION, true, ALDataSample::SB_NONEMIN}, // Occupied.  // FIXME: should be not dark and no setback.
{9,19,48,11, occType::OCC_PROBABLE, false, true}, // Small light on?  Possible occupancy.  FIXME: should be light.
{9,19,56,8},
{9,20,4,8},
{9,20,8,3, occType::OCC_NONE, true}, // Light off.
{9,20,20,3, occType::OCC_NONE, true}, // Dark.
{9,20,36,3, occType::OCC_NONE, true, false}, // Dark, no active occupancy.
    { }
    };
// Test with real data set.
TEST(AmbientLightOccupancyDetection,sample2bHard)
{
    simpleDataSampleRun(sample2bHard);
}

// "2b" 2016/11/28+29 test set with tough occupancy to detect in the evening ~20:00Z to 21:00Z.
static const ALDataSample sample2bHard2[] =
    {
{28,0,8,8, occType::OCC_NONE, true, false}, // Sleeping, albeit with week night light.
{28,0,16,8, occType::OCC_NONE, true, false}, // Sleeping, albeit with week night light.
// ...
{28,7,21,8},
{28,7,33,8},
{28,7,40,35, ALDataSample::NO_OCC_EXPECTATION, false, true}, // FIXME: should be able to detect curtains drawn here (occType::OCC_PROBABLE).
{28,7,53,54, ALDataSample::NO_OCC_EXPECTATION, false}, // FIXME: should be able to detect curtains drawn here (occType::OCC_PROBABLE).
{28,8,0,69},
{28,8,12,85},
{28,8,16,90},
{28,8,24,103},
{28,8,37,115},
{28,8,41,120},
{28,8,53,133},
{28,8,54,134},
{28,9,0,140},
{28,9,9,148},
{28,9,13,152},
{28,9,25,164},
{28,9,29,167},
{28,9,40,173},
{28,9,44,174},
{28,9,56,176},
{28,10,4,176},
{28,10,10,177},
{28,10,17,177},
{28,10,23,178},
{28,10,24,178},
{28,10,45,179},
{28,10,50,179},
{28,11,0,179},
{28,11,17,179},
{28,11,28,179},
{28,11,37,180},
{28,11,41,180},
{28,11,57,180},
{28,12,4,180, ALDataSample::NO_OCC_EXPECTATION, false, false}, // Broad daylight, vacant.
{28,12,20,181},
{28,12,33,181},
{28,12,44,182},
{28,12,57,182},
{28,13,8,183},
{28,13,21,183},
{28,13,25,184},
{28,13,28,184},
{28,13,45,184},
{28,13,48,185},
{28,13,52,185},
{28,14,8,185},
{28,14,21,185},
{28,14,25,185},
{28,14,32,185},
{28,14,41,183},
{28,14,56,184},
{28,15,5,183},
{28,15,8,182},
{28,15,20,176},
{28,15,24,174},
{28,15,25,172},
{28,15,32,151},
{28,15,40,118},
{28,15,45,111},
{28,15,52,68},
{28,16,1,42},
{28,16,4,34},
{28,16,9,8},
{28,16,16,8},
// ....
{28,19,13,8},
{28,19,28,8},
{28,19,44,14, occType::OCC_PROBABLE, ALDataSample::NO_RD_EXPECTATION, true}, // Light on: OCCUPIED.  FIXME: should not be dark.
{28,19,48,13},
{28,20,1,16, ALDataSample::NO_OCC_EXPECTATION, ALDataSample::NO_RD_EXPECTATION, true}, // Light on: OCCUPIED.  FIXME: should not be dark.
{28,20,16,13},
{28,20,28,12},
{28,20,36,15, occType::OCC_NONE, ALDataSample::NO_RD_EXPECTATION}, // Light on: OCCUPIED.  FIXME: should not be dark nor vacant.
{28,20,40,8},
{28,20,48,8},
// ...
{29,7,20,8},
{29,7,32,8},
{29,7,48,34, ALDataSample::NO_OCC_EXPECTATION, false, true}, // FIXME: Should be able to detect curtains drawn here.
{29,8,1,30},
{29,8,12,77},
{29,8,16,82},
{29,8,36,107},
{29,8,44,118},
{29,8,48,122},
{29,9,0,134},
{29,9,8,142},
{29,9,20,153},
{29,9,24,158},
{29,9,40,171},
{29,9,52,175},
{29,10,4,176},
{29,10,20,177},
{29,10,36,178},
{29,10,52,179},
{29,11,0,179},
{29,11,12,179},
{29,11,28,179},
{29,11,48,180},
{29,12,0,180},
{29,12,8,180},
{29,12,24,180},
{29,12,36,181},
{29,12,40,181},
{29,12,52,182},
{29,12,56,182},
{29,13,8,183},
{29,13,24,183},
{29,13,36,184},
{29,13,44,184},
{29,13,48,185},
{29,13,56,185},
{29,14,8,185},
{29,14,24,185},
{29,14,32,184},
{29,14,44,181},
{29,14,48,183},
{29,14,52,184},
{29,15,4,183},
{29,15,8,181},
{29,15,12,174},
{29,15,24,130},
{29,15,28,121},
{29,15,40,89},
{29,15,44,78},
{29,15,48,67},
{29,16,0,38},
{29,16,8,24},
{29,16,12,20},
{29,16,20,13},
{29,16,29,10},
{29,16,32,9},
{29,16,36,9},
{29,16,48,8},
{29,16,52,8},
// ...
{29,19,28,8},
{29,19,40,8},
{29,19,56,16, occType::OCC_PROBABLE, ALDataSample::NO_RD_EXPECTATION, true}, // Light on: OCCUPIED.  FIXME: should not be dark.
{29,20,4,12},
{29,20,8,11},
{29,20,16,10},
{29,20,32,8},
{29,20,44,8},
// ...
{29,23,44,8},
{29,23,56,8, occType::OCC_NONE, true, false}, // Light off, dark, no active occupation.
     { }
    };
// Test with real data set.
TEST(AmbientLightOccupancyDetection,sample2bHard2)
{
    simpleDataSampleRun(sample2bHard2);
}

// "6k" 2016/10/08+09 (Sat+Sun) test set relatively easy to detect daytime occupancy in busy room.
static const ALDataSample sample6k[] =
    {
{8,0,7,1, occType::OCC_NONE, true, false}, // Not occupied.
{8,0,19,1},
{8,0,35,1},
{8,0,47,1},
{8,1,3,1, occType::OCC_NONE, true, false, ALDataSample::SB_ECOMAX}, // Dark, vacant, significant setback.
{8,1,19,2},
{8,1,35,2},
{8,1,39,2},
// ...
{8,4,3,2, occType::OCC_NONE, true, false, ALDataSample::SB_MAX}, // Dark, vacant, max setback.
// ...
{8,6,11,2},
{8,6,23,3},
{8,6,35,5},
{8,6,39,4},
{8,6,42,4},
{8,6,47,4},
{8,6,55,5},
{8,7,7,20},
{8,7,15,25},
{8,7,19,33},
{8,7,31,121, occType::OCC_PROBABLE, false, true, ALDataSample::SB_NONE}, // Light on: OCCUPIED, no setback.
{8,7,40,35},
{8,7,52,62},
{8,8,7,168},
{8,8,19,173},
{8,8,23,146},
{8,8,35,96},
{8,8,43,57},
{8,8,47,61},
{8,9,3,44},
{8,9,7,48},
{8,9,19,93},
{8,9,23,107},
{8,9,31,174},
{8,9,43,146},
{8,9,47,128},
{8,9,55,145},
{8,10,7,121},
{8,10,11,110},
{8,10,19,118},
{8,10,27,119},
{8,10,35,137},
{8,10,39,166},
{8,10,43,177},
{8,10,47,180},
{8,10,55,127},
{8,10,59,131},
{8,11,11,152},
{8,11,15,166},
{8,11,31,153},
{8,11,35,147},
{8,11,43,143},
{8,11,51,162},
{8,11,55,178},
{8,12,7,155, ALDataSample::NO_OCC_EXPECTATION, false, false, ALDataSample::SB_NONEECO}, // Broad daylight, limited setback possible.
{8,12,15,179},
{8,12,17,172},
{8,12,19,84},
{8,12,27,55},
{8,12,35,85},
{8,12,43,90},
{8,12,55,89},
{8,12,59,100},
{8,13,11,106, ALDataSample::NO_OCC_EXPECTATION, false, false, ALDataSample::SB_MINECO}, // Vacant, should be set back at least a little.
{8,13,15,102},
{8,13,23,101},
{8,13,35,14},
{8,13,47,38},
{8,13,55,34},
{8,13,59,25},
{8,14,3,27},
{8,14,11,41},
{8,14,15,50},
{8,14,19,53, ALDataSample::NO_OCC_EXPECTATION, false, ALDataSample::UNKNOWN_ACT_OCC, ALDataSample::SB_NONEECO}, // occType::OCC_WEAK}, // Light still on?  Occupied? Possible small setback.
{8,14,27,58},
{8,14,31,59},
{8,14,35,52},
{8,14,47,63},
{8,14,59,29},
{8,15,3,24},
{8,15,11,38},
{8,15,15,45},
{8,15,19,61},
{8,15,27,44},
{8,15,39,44},
{8,15,43,40},
{8,15,51,33},
{8,15,55,29},
{8,15,59,28},
{8,16,3,23},
{8,16,19,27},
{8,16,27,18},
{8,16,35,164, occType::OCC_PROBABLE, false, true, ALDataSample::SB_NONE}, // Light on: OCCUPIED.  No setback.
{8,16,39,151},
{8,16,51,153},
{8,17,3,151},
{8,17,11,122},
{8,17,15,131},
{8,17,31,138},
{8,17,35,1, occType::OCC_NONE, true}, // Light off: (just) not occupied.
{8,17,43,1},
{8,17,55,1},
{8,18,3,1},
{8,18,15,1},
{8,18,23,1},
{8,18,35,1, occType::OCC_NONE, true, false, ALDataSample::SB_NONEECO}, // Light off: not occupied, small setback possible.
{8,18,47,1},
{8,18,59,1},
{8,19,11,1},
{8,19,23,1},
{8,19,31,7},
{8,19,35,6},
{8,19,47,6},
{8,19,59,6},
{8,20,11,6},
{8,20,19,1},
{8,20,23,1},
{8,20,35,1},
{8,20,51,1},
{8,20,59,1},
{8,21,11,1},
{8,21,27,90, occType::OCC_PROBABLE, false, true, ALDataSample::SB_NONE}, // Light on: OCCUPIED.  No setback.
{8,21,43,82},
{8,21,47,80},
{8,21,51,79},
{8,22,7,1, occType::OCC_NONE, true, false, ALDataSample::SB_NONEECO}, // Light off: not occupied.  Small setback possible.
{8,22,19,1},
// ...
{9,5,15,1, occType::OCC_NONE, true, false, ALDataSample::SB_MAX}, // Dark, vacant, max setback.
// ...
{9,5,59,1},
{9,6,7,2},
{9,6,11,2},
{9,6,15,3},
{9,6,23,4},
{9,6,31,6},
{9,6,35,8},
{9,6,47,50, occType::OCC_PROBABLE, false, true, ALDataSample::SB_NONE}, // Light on or blinds open: OCCUPIED. No setback.
{9,6,51,53},
{9,7,7,48},
{9,7,11,57},
{9,7,23,108},
{9,7,39,185},
{9,7,43,184},
{9,7,51,184},
    { }
    };

// Test with real data set.
TEST(AmbientLightOccupancyDetection,sample6k)
{
    simpleDataSampleRun(sample6k);
}

//-----------------------------------------------------------------------------------------------------------------
// "3l" fortnight to 2016/11/24 looking for habitual evening artificial lighting to watch TV, etc.
// This is not especially intended to check response to other events, though will verify some key ones.
// See http://www.earth.org.uk/img/20161124-16WWal.png
static const ALDataSample sample3leveningTV[] =
    {
{10,0,7,1, occType::OCC_NONE, true, false}, // Definitely not occupied.
// ...
{10,6,31,1, occType::OCC_NONE, true, false, ALDataSample::SB_MAX}, // Dark, vacant, running long enough for max setback.
{10,6,47,1},
{10,6,59,2},
{10,7,3,2},
{10,7,23,9, ALDataSample::NO_OCC_EXPECTATION, ALDataSample::NO_RD_EXPECTATION, true, ALDataSample::SB_NONEECO}, // Curtains drawn, temporarily occupied, small setback still possible.  FIXME: should not be classified as dark.
{10,7,31,12},
{10,7,39,17},
{10,7,47,23},
{10,7,59,27},
{10,8,3,29, ALDataSample::NO_OCC_EXPECTATION, false, true, ALDataSample::SB_NONEECO}, // Light, may be occupied, should only have at most ECO setback because light.
{10,8,19,45},
{10,8,31,61},
{10,8,47,61},
{10,8,59,94},
{10,9,15,78, ALDataSample::NO_OCC_EXPECTATION, false, ALDataSample::NO_RD_EXPECTATION, ALDataSample::SB_NONEECO}, // Light, probably not occupied, should only have at most ECO setback because light.
{10,9,19,76},
{10,9,27,74},
{10,9,39,73},
{10,9,43,76},
{10,9,55,83},
{10,10,11,116, ALDataSample::NO_OCC_EXPECTATION, false, ALDataSample::NO_RD_EXPECTATION, ALDataSample::SB_NONEECO}, // Light, probably not occupied, should only have at most ECO setback because light.
{10,10,23,143},
{10,10,27,138},
{10,10,39,154},
{10,10,51,155},
{10,10,59,173},
{10,11,11,173, ALDataSample::NO_OCC_EXPECTATION, false, ALDataSample::NO_RD_EXPECTATION, ALDataSample::SB_NONEECO}, // Light, probably not occupied, should only have at most ECO setback because light.
{10,11,15,177},
{10,11,23,176},
{10,11,39,164},
{10,11,51,152},
{10,11,55,159},
{10,11,59,156},
{10,12,3,171, ALDataSample::NO_OCC_EXPECTATION, false, false, ALDataSample::SB_NONEECO}, // Broad daylight, vacant, should only have at most ECO setback because light.
{10,12,11,181},
{10,12,15,180},
{10,12,23,125},
{10,12,27,102},
{10,12,31,112},
{10,12,39,111},
{10,12,47,118},
{10,12,51,125},
{10,13,3,164, ALDataSample::NO_OCC_EXPECTATION, false, ALDataSample::NO_RD_EXPECTATION, ALDataSample::SB_NONEECO}, // Light, probably not occupied, should only have at most ECO setback because light.
{10,13,11,110},
{10,13,15,96},
{10,13,17,95},
{10,13,19,96},
{10,13,23,96},
{10,13,27,91},
{10,13,35,85},
{10,13,43,57},
{10,13,51,67},
{10,13,55,100},
{10,14,3,140, ALDataSample::NO_OCC_EXPECTATION, false, ALDataSample::NO_RD_EXPECTATION, ALDataSample::SB_NONEECO}, // Light, probably not occupied, should only have at most ECO setback because light.
{10,14,7,137},
{10,14,11,129},
{10,14,19,178},
{10,14,23,170},
{10,14,27,149},
{10,14,35,178},
{10,14,39,182},
{10,14,43,178},
{10,14,55,153},
{10,14,59,142},
{10,15,3,163, ALDataSample::NO_OCC_EXPECTATION, false, ALDataSample::NO_RD_EXPECTATION, ALDataSample::SB_NONEECO}, // Light, probably not occupied, should only have at most ECO setback because light.
{10,15,7,177},
{10,15,15,178},
{10,15,23,152},
{10,15,27,176},
{10,15,31,131},
{10,15,39,83},
{10,15,43,56},
{10,15,51,41},
{10,15,59,44, ALDataSample::NO_OCC_EXPECTATION, false, ALDataSample::UNKNOWN_ACT_OCC, ALDataSample::SB_NONEECO}, // TV watching, occupied, no setback.
{10,16,3,39},
{10,16,15,19},
{10,16,23,44, occType::OCC_PROBABLE, false, true, ALDataSample::SB_NONE}, // TV watching, occupied, no setback.
{10,16,35,36},
{10,16,47,33},
{10,16,51,35, ALDataSample::NO_OCC_EXPECTATION, false, true, ALDataSample::SB_NONE}, // FIXME: occType::OCC_WEAK}, // TV watching, occupied, no setback.
{10,17,3,34},
{10,17,7,35},
{10,17,19,36},
{10,17,23,35},
{10,17,39,35, ALDataSample::NO_OCC_EXPECTATION, false, true, ALDataSample::SB_NONE}, // TV watching, occupied, no setback.
{10,17,51,34},
{10,17,59,30},
{10,18,3,31, ALDataSample::NO_OCC_EXPECTATION, false, true, ALDataSample::SB_NONE}, // TV watching, occupied, no setback.
{10,18,15,31},
{10,18,27,31},
{10,18,31,30},
{10,18,39,30, ALDataSample::NO_OCC_EXPECTATION, false, true, ALDataSample::SB_NONEECO}, // TV watching, borderline occupied, dark, maybe small setback.
{10,18,51,30},
{10,19,7,31},
{10,19,15,40},
{10,19,27,40, ALDataSample::NO_OCC_EXPECTATION, false, true, ALDataSample::SB_NONEECO}, // TV watching, borderline occupied, borderline dark, maybe small setback.
{10,19,43,39},
{10,19,55,41, occType::OCC_WEAK, false, true, ALDataSample::SB_NONEECO}, // TV watching, borderline occupied, borderline dark, maybe small setback.
{10,19,59,42},
{10,20,11,39},
{10,20,23,41, occType::OCC_WEAK, false, true, ALDataSample::SB_NONEECO}, // TV watching, borderline occupied, borderline dark, maybe small setback.
{10,20,31,39},
{10,20,43,40, occType::OCC_WEAK, false, true, ALDataSample::SB_NONEECO}, // TV watching, borderline occupied, borderline dark, maybe small setback.
{10,20,47,39},
{10,20,51,40, occType::OCC_WEAK, false, true, ALDataSample::SB_NONEECO}, // TV watching, borderline occupied, borderline dark, maybe small setback.
{10,21,7,40},
{10,21,9,41},
{10,21,15,41},
{10,21,35,40},
{10,21,47,40},
{10,21,55,39, ALDataSample::NO_OCC_EXPECTATION, false, true, ALDataSample::SB_NONEECO}, // TV watching, borderline occupied, borderline dark, maybe small setback.
{10,22,7,1},
{10,22,15,1, occType::OCC_NONE, true, false, ALDataSample::SB_ECOMAX}, // Vacant, dark.
// ...
{11,6,27,1, occType::OCC_NONE, true, false, ALDataSample::SB_MAX}, // Vacant, dark, dark long enough for full setback.
{11,6,43,1},
{11,6,55,2},
{11,7,7,5, occType::OCC_NONE, true, false, ALDataSample::SB_MAX}, // Vacant, dark, dark long enough for full setback.
{11,7,19,11},
{11,7,23,13},
{11,7,31,19},
{11,7,35,21},
{11,7,43,25},
{11,7,55,32},
{11,8,7,41},
{11,8,23,55},
{11,8,35,65},
{11,8,43,70},
{11,8,47,72},
{11,9,3,92},
{11,9,11,103},
{11,9,15,115},
{11,9,27,119},
{11,9,39,137},
{11,9,43,152},
{11,9,51,154},
{11,9,55,147},
{11,10,7,144},
{11,10,15,157},
{11,10,19,162},
{11,10,31,168},
{11,10,35,172},
{11,10,47,167},
{11,10,59,171},
{11,11,3,166},
{11,11,15,176},
{11,11,23,175},
{11,11,31,176},
{11,11,42,177},
{11,11,47,177},
{11,12,3,177},
{11,12,15,178},
{11,12,19,178},
{11,12,35,178},
{11,12,47,178},
{11,12,59,179},
{11,13,11,180},
{11,13,15,180},
{11,13,23,180},
{11,13,39,182},
{11,13,47,182},
{11,14,3,182},
{11,14,15,182},
{11,14,23,182},
{11,14,27,182},
{11,14,39,182},
{11,14,47,177},
{11,14,55,174},
{11,15,7,150},
{11,15,11,135},
{11,15,23,69},
{11,15,35,49},
{11,15,39,45},
{11,15,49,43},
{11,15,55,38},
{11,15,59,34},
{11,16,7,19},
{11,16,11,14},
{11,16,23,1},
{11,16,39,1},
{11,16,47,13},
{11,16,55,1},
{11,17,3,1},
{11,17,15,1},
{11,17,31,1},
{11,17,47,10},
{11,18,3,9},
{11,18,15,10},
{11,18,19,10},
{11,18,35,9},
{11,18,47,31},
{11,18,55,29},
{11,18,59,29},
{11,19,15,29},
{11,19,27,24},
{11,19,39,24},
{11,19,51,25},
{11,20,3,25},
{11,20,19,25},
{11,20,20,24},
{11,20,27,25},
{11,20,35,38},
{11,20,39,40},
{11,20,53,40},
{11,21,7,41},
{11,21,11,40},
{11,21,19,41},
{11,21,35,39},
{11,21,47,41},
{11,21,51,39},
{11,21,55,40},
{11,22,7,1},
{11,22,11,1},
// ...
{12,6,7,1, occType::OCC_NONE, true, false, ALDataSample::SB_MAX}, // Dark, vacant, running long enough for max setback.
// ...
{12,7,7,1},
{12,7,19,1},
{12,7,35,5},
{12,7,38,6},
{12,7,39,6},
{12,7,51,7},
{12,7,59,11},
{12,8,15,11},
{12,8,31,52},
{12,8,35,56},
{12,8,47,54},
{12,8,59,56},
{12,9,7,54},
{12,9,15,54},
{12,9,27,14},
{12,9,31,16},
{12,9,35,20},
{12,9,43,32},
{12,9,51,37},
{12,10,3,68},
{12,10,15,63},
{12,10,19,54},
{12,10,35,62},
{12,10,51,64},
{12,10,55,53},
{12,11,7,64},
{12,11,11,65},
{12,11,23,83},
{12,11,35,83},
{12,11,39,82},
{12,11,55,92},
{12,11,59,94},
{12,12,7,75},
{12,12,19,71},
{12,12,23,79},
{12,12,31,72},
{12,12,39,68},
{12,12,47,60},
{12,12,51,60},
{12,13,5,69},
{12,13,7,68},
{12,13,11,69},
{12,13,31,69},
{12,13,43,70},
{12,13,47,74},
{12,13,51,66},
{12,14,3,57},
{12,14,23,28},
{12,14,35,30},
{12,14,47,27},
{12,14,55,29},
{12,14,59,29},
{12,15,15,18},
{12,15,19,15},
{12,15,31,11}, // KEY/SENSITIVE DATA POINT FOLLOWS...
{12,15,35,46, occType::OCC_PROBABLE, false, true, ALDataSample::SB_NONE}, // Light on?  Occupied, no setback.
{12,15,47,49},
{12,15,51,47},
{12,15,59,43},
{12,16,10,41},
{12,16,11,43},
{12,16,23,41},
{12,16,27,43},
{12,16,35,41, ALDataSample::NO_OCC_EXPECTATION, false, true, ALDataSample::SB_NONEECO}, // TV watching, small or no setback.
{12,16,47,42},
{12,16,51,43},
{12,17,0,43},
{12,17,11,42, ALDataSample::NO_OCC_EXPECTATION, false, true, ALDataSample::SB_NONEECO}, // TV watching, small or no setback.
{12,17,23,1},
{12,17,39,13},
{12,17,40,14},
{12,17,47,13},
{12,17,59,14},
{12,18,11,44, ALDataSample::NO_OCC_EXPECTATION, false, true, ALDataSample::SB_NONEECO}, // TV watching, small or no setback.
{12,18,19,43},
{12,18,23,45},
{12,18,39,44},
{12,18,51,41},
{12,18,55,41},
{12,19,11,37, ALDataSample::NO_OCC_EXPECTATION, false, true, ALDataSample::SB_NONEECO}, // TV watching, small or no setback.
{12,19,15,35},
{12,19,19,35},
{12,19,35,34},
{12,19,47,35},
{12,19,59,42, ALDataSample::NO_OCC_EXPECTATION, false, true, ALDataSample::SB_NONEECO}, // TV watching, small or no setback.
{12,20,15,42},
{12,20,26,44},
{12,20,27,43},
{12,20,31,42},
{12,20,43,43},
{12,20,59,43},
{12,21,7,43, ALDataSample::NO_OCC_EXPECTATION, false, true, ALDataSample::SB_NONEECO}, // TV watching, small or no setback.
{12,21,11,45},
{12,21,21,43},
{12,21,23,44},
{12,21,39,42, ALDataSample::NO_OCC_EXPECTATION, false, true, ALDataSample::SB_NONEECO}, // TV watching, small or no setback.
{12,21,40,44},
{12,21,51,42},
{12,21,55,44},
{12,22,3,43},
{12,22,19,43},
{12,22,31,43},
{12,22,35,44, ALDataSample::NO_OCC_EXPECTATION, false, true, ALDataSample::SB_NONEECO}, // TV watching, small or no setback.
{12,22,51,14},
{12,22,59,14},
{12,23,3,14},
{12,23,19,13},
{12,23,31,13},
{12,23,43,14},
{12,23,51,14},
{12,23,59,13},
{13,0,4,14},
{13,0,11,14},
{13,0,15,13},
{13,0,31,14},
{13,0,35,13},
{13,0,47,14},
{13,0,51,1, occType::OCC_NONE, true, false}, // Dark, vacant.
{13,1,3,1},
{13,1,19,1, occType::OCC_NONE, true, false, ALDataSample::SB_MINECO}, // Dark, vacant, some setback should be in place.
// ...
{13,4,11,1, occType::OCC_NONE, true, false, ALDataSample::SB_MAX}, // Dark and vacant long enough for max setback.
// ...
{13,5,7,1, occType::OCC_NONE, true, false, ALDataSample::SB_MAX}, // Dark and vacant long enough for max setback.
// ...
{13,7,23,1},
{13,7,35,1},
{13,7,51,52, occType::OCC_PROBABLE, false, true, ALDataSample::SB_NONEMIN}, // Dark, vacant, some setback possible.
{13,8,7,71},
{13,8,19,73},
{13,8,27,85},
{13,8,35,93},
{13,8,39,97},
{13,8,43,103},
{13,8,51,101},
{13,8,55,103},
{13,9,11,103},
{13,9,15,105},
{13,9,30,81},
{13,9,43,127},
{13,9,51,136},
{13,9,59,145},
{13,10,7,163},
{13,10,11,168},
{13,10,27,172},
{13,10,31,176},
{13,10,47,126},
{13,11,3,177},
{13,11,10,178},
{13,11,19,176},
{13,11,31,140},
{13,11,35,179},
{13,11,51,177},
{13,11,55,176},
{13,12,3,185},
{13,12,4,185},
{13,12,8,177},
{13,12,12,179},
{13,12,29,179},
{13,12,41,179},
{13,12,48,172},
{13,12,53,178},
{13,13,5,180},
{13,13,8,181},
{13,13,13,181},
{13,13,25,102},
{13,13,33,145},
{13,13,41,167},
{13,13,53,48},
{13,13,56,52},
{13,14,9,19},
{13,14,16,14},
{13,14,18,14},
{13,14,33,5},
{13,14,53,178},
{13,15,8,130},
{13,15,20,17},
{13,15,33,62},
{13,15,36,59},
{13,15,52,40},
{13,16,5,37},
{13,16,9,25},
{13,16,24,52},
{13,16,29,50},
{13,16,40,44},
{13,16,52,43},
{13,16,57,44},
{13,17,4,44},
{13,17,16,44},
{13,17,29,45},
{13,17,37,44},
{13,17,41,43},
{13,17,52,45},
{13,18,0,46},
{13,18,17,45},
{13,18,20,46},
{13,18,25,46},
{13,18,32,45},
{13,18,37,44},
{13,18,48,43},
{13,18,56,45},
{13,19,1,45},
{13,19,17,45},
{13,19,28,44},
{13,19,37,44},
{13,19,45,39},
{13,19,49,46},
{13,20,1,44},
{13,20,16,44},
{13,20,24,46},
{13,20,37,46},
{13,20,41,45},
{13,20,45,45},
{13,20,57,44},
{13,21,9,44},
{13,21,12,45},
{13,21,32,46},
{13,21,49,3},
{13,22,1,3},
//
{14,5,44,3, occType::OCC_NONE, true, false, ALDataSample::SB_MAX}, // Dark, vacant, running long enough for max setback.
// ...
{14,6,52,3},
{14,7,8,3},
{14,7,16,5},
{14,7,20,5},
{14,7,37,11},
{14,7,40,13},
{14,7,48,22},
{14,7,56,32},
{14,8,4,30},
{14,8,8,32},
{14,8,20,47},
{14,8,24,51},
{14,8,28,52},
{14,8,36,43},
{14,8,44,58},
{14,8,52,60},
{14,8,56,57},
{14,9,8,62},
{14,9,17,63},
{14,9,21,62},
{14,9,32,96},
{14,9,36,117},
{14,9,40,132},
{14,9,44,137},
{14,10,0,116},
{14,10,9,114},
{14,10,20,120},
{14,10,32,120},
{14,10,36,101},
{14,10,57,131},
{14,11,12,120},
{14,11,29,85},
{14,11,40,87},
{14,11,44,84},
{14,11,52,151},
{14,12,4,139},
{14,12,8,169},
{14,12,17,135},
{14,12,24,153},
{14,12,32,156},
{14,12,44,134},
{14,12,49,114},
{14,13,0,137},
{14,13,16,112},
{14,13,32,94},
{14,13,48,84},
{14,13,52,65},
{14,14,0,81},
{14,14,13,80},
{14,14,26,71},
{14,14,32,52},
{14,14,44,46},
{14,14,52,41},
{14,15,0,42},
{14,15,4,51},
{14,15,12,39},
{14,15,20,40},
{14,15,25,28},
{14,15,36,18},
{14,15,44,16},
{14,15,48,15},
{14,16,0,19},
{14,16,12,17},
{14,16,16,16},
{14,16,32,3},
{14,16,40,3},
{14,16,52,16},
{14,16,56,15},
{14,17,4,3},
{14,17,16,3},
{14,17,24,3},
{14,17,36,3},
{14,17,48,3},
{14,18,4,3},
{14,18,20,3},
{14,18,32,3},
{14,18,44,3},
{14,19,0,3},
{14,19,20,48},
{14,19,28,46},
{14,19,32,45},
{14,19,44,45},
{14,19,52,46},
{14,19,56,46},
{14,20,4,46},
{14,20,12,46},
{14,20,24,46},
{14,20,28,44},
{14,20,32,45},
{14,20,36,3},
{14,20,48,3},
{14,20,56,3},
{14,21,12,47},
{14,21,16,49},
{14,21,20,47},
{14,21,24,46},
{14,21,32,46},
{14,21,36,45},
{14,21,40,46},
{14,21,52,43},
{14,22,0,16},
{14,22,4,3},
{14,22,20,3},
//
{15,5,0,3, occType::OCC_NONE, true, false, ALDataSample::SB_MAX}, // Dark, vacant, running long enough for max setback.
// ...
{15,6,48,3},
{15,7,0,3},
{15,7,12,4},
{15,7,22,5},
{15,7,28,6},
{15,7,36,11},
{15,7,52,19},
{15,8,4,34},
{15,8,8,33},
{15,8,16,33},
{15,8,28,48},
{15,8,32,55},
{15,8,48,76},
{15,9,0,63},
{15,9,4,108},
{15,9,16,92},
{15,9,20,112},
{15,9,24,102},
{15,9,28,72},
{15,9,32,73},
{15,9,48,125},
{15,9,56,52},
{15,10,0,63},
{15,10,4,100},
{15,10,12,134},
{15,10,24,102},
{15,10,28,115},
{15,10,36,112},
{15,10,40,144},
{15,10,52,180},
{15,10,56,175},
{15,11,8,159},
{15,11,12,142},
{15,11,24,137},
{15,11,32,144},
{15,11,36,130},
{15,11,44,103},
{15,11,56,177},
{15,12,0,154},
{15,12,16,145},
{15,12,32,178},
{15,12,40,176},
{15,12,44,173},
{15,12,56,114},
{15,13,0,105},
{15,13,4,92},
{15,13,12,87},
{15,13,20,86},
{15,13,24,123},
{15,13,36,166},
{15,13,44,98},
{15,13,48,96},
{15,13,56,72},
{15,14,4,149},
{15,14,12,62},
{15,14,16,76},
{15,14,28,178},
{15,14,36,60},
{15,14,40,50},
{15,14,44,41},
{15,14,52,21},
{15,15,0,20},
{15,15,4,21},
{15,15,8,27},
{15,15,16,15},
{15,15,24,16},
{15,15,28,17},
{15,15,40,13},
{15,15,45,46},
{15,15,48,50},
{15,16,0,45},
{15,16,6,44},
{15,16,8,45},
{15,16,16,69},
{15,16,17,27},
{15,16,20,15},
//{15,16,20,15},
{15,16,32,48},
{15,16,43,48},
{15,16,48,49},
{15,16,52,48},
{15,17,4,47},
{15,17,12,47},
{15,17,16,46},
{15,17,24,48},
{15,17,36,46},
{15,17,40,48},
{15,17,44,47},
{15,18,0,48},
{15,18,4,46},
{15,18,16,48},
{15,18,20,47},
{15,18,28,43},
{15,18,44,44},
{15,18,56,46},
{15,19,8,45},
{15,19,12,44},
{15,19,20,43},
{15,19,28,46},
{15,19,44,46},
{15,19,56,44},
{15,20,8,45},
{15,20,16,47},
{15,20,20,45},
{15,20,28,46},
{15,20,44,3},
{15,20,56,3},
// ...
{16,5,12,3, occType::OCC_NONE, true, false, ALDataSample::SB_MAX}, // Dark, vacant, running long enough for max setback.
// ...
{16,6,48,3},
{16,7,0,3},
{16,7,12,5},
{16,7,16,6},
{16,7,24,9},
{16,7,40,15},
{16,7,48,14},
{16,7,52,13},
{16,7,56,20},
{16,8,8,37},
{16,8,12,38},
{16,8,20,44},
{16,8,32,53},
{16,8,36,55},
{16,8,48,58},
{16,9,0,90},
{16,9,4,105},
{16,9,8,122},
{16,9,12,136},
{16,9,16,143},
{16,9,32,107},
{16,9,40,96},
{16,9,44,133},
{16,9,52,145},
{16,10,0,160},
{16,10,4,174},
{16,10,8,177},
{16,10,17,149},
{16,10,20,170},
{16,10,24,142},
{16,10,44,140},
{16,10,52,171},
{16,10,56,166},
{16,11,0,178},
{16,11,8,180},
{16,11,14,177},
{16,11,16,179},
{16,11,20,178},
{16,11,36,177},
{16,11,52,180},
{16,12,0,178},
{16,12,12,177},
{16,12,16,178},
{16,12,20,178},
{16,12,24,176},
{16,12,36,177},
{16,12,48,178},
{16,13,0,155},
{16,13,4,159},
{16,13,8,151},
{16,13,16,103},
{16,13,24,148},
{16,13,27,176},
{16,13,28,177},
{16,13,40,183},
{16,13,52,178},
{16,14,4,181},
{16,14,16,124},
{16,14,20,73},
{16,14,23,86},
{16,14,24,100},
{16,14,32,176},
{16,14,40,178},
{16,14,48,179},
{16,15,0,155},
{16,15,4,135},
{16,15,12,117},
{16,15,16,102},
{16,15,20,90},
{16,15,28,75},
{16,15,32,68},
{16,15,44,33},
{16,15,49,28},
{16,15,52,21},
{16,15,56,16},
{16,16,8,48},
{16,16,12,45},
{16,16,16,47},
{16,16,28,45},
{16,16,36,43},
{16,16,44,43},
{16,16,48,45},
{16,17,0,43},
{16,17,4,45},
{16,17,20,43},
{16,17,24,45},
{16,17,36,43},
{16,17,40,45},
{16,17,48,45},
{16,18,0,45},
{16,18,4,43},
{16,18,12,44},
{16,18,24,45},
{16,18,36,43},
{16,18,48,43},
{16,18,52,42},
{16,18,56,41},
{16,19,8,44},
{16,19,16,44},
{16,19,24,43},
{16,19,28,44},
{16,19,40,43},
{16,19,44,41},
{16,19,48,42},
{16,20,0,42},
{16,20,4,43},
{16,20,12,43},
{16,20,20,42},
{16,20,24,43},
{16,20,36,43},
{16,20,40,43},
{16,20,52,44},
{16,21,8,43},
{16,21,20,44},
{16,21,28,43},
{16,21,32,44},
{16,21,36,43},
{16,21,44,44},
{16,21,48,44},
{16,22,4,43},
{16,22,8,42},
{16,22,16,44},
{16,22,24,3},
{16,22,40,3},
// ...
{17,4,8,3, occType::OCC_NONE, true, false, ALDataSample::SB_MAX}, // Dark, vacant, running long enough for max setback.
// ...
{17,6,56,3},
{17,7,8,3},
{17,7,20,5},
{17,7,24,7},
{17,7,25,8},
{17,7,32,14},
{17,7,48,24},
{17,7,56,22},
{17,8,0,21},
{17,8,8,30},
{17,8,20,47},
{17,8,24,46},
{17,8,32,53},
{17,8,48,56},
{17,8,52,64},
{17,9,0,57},
{17,9,12,55},
{17,9,24,54},
{17,9,36,49},
{17,9,40,54},
{17,9,52,58},
{17,9,56,62},
{17,10,4,83},
{17,10,12,137},
{17,10,20,145},
{17,10,24,147},
{17,10,40,87},
{17,10,44,171},
{17,10,52,175},
{17,10,56,158},
{17,11,0,153},
{17,11,16,170},
{17,11,24,166},
{17,11,36,51},
{17,11,44,56},
{17,11,49,103},
{17,11,52,93},
{17,12,8,179},
{17,12,20,173},
{17,12,28,123},
{17,12,40,86},
{17,12,44,106},
{17,12,56,182},
{17,13,0,177},
{17,13,8,170},
{17,13,12,169},
{17,13,16,182},
{17,13,28,176},
{17,13,32,181},
{17,13,44,180},
{17,13,56,180},
{17,14,4,148},
{17,14,8,101},
{17,14,20,119},
{17,14,24,82},
{17,14,40,122},
{17,14,52,101},
{17,15,4,108},
{17,15,12,110},
{17,15,16,108},
{17,15,28,93},
{17,15,36,51},
{17,15,40,40},
{17,15,56,23},
{17,16,0,21},
{17,16,3,19},
{17,16,12,16},
{17,16,16,15},
{17,16,20,15},
{17,16,40,14},
{17,16,48,14},
{17,16,52,15},
{17,16,56,3},
{17,17,0,3},
{17,17,16,3},
{17,17,24,3},
{17,17,36,3},
{17,17,48,3},
{17,17,56,3},
{17,18,4,3},
{17,18,12,3},
{17,18,32,3},
{17,18,44,3},
{17,18,56,37},
{17,19,4,46},
{17,19,16,44},
{17,19,28,44},
{17,19,40,43},
{17,19,52,44},
{17,20,0,44},
{17,20,8,43},
{17,20,16,43},
{17,20,28,43},
{17,20,36,45},
{17,20,44,45},
{17,20,56,44},
{17,21,8,45},
{17,21,12,43},
{17,21,20,43},
{17,21,36,45},
{17,21,52,43},
{17,22,8,45},
{17,22,20,3},
{17,22,32,3},
//
{18,4,40,3, occType::OCC_NONE, true, false, ALDataSample::SB_MAX}, // Dark, vacant, running long enough for max setback.
// ...
{18,6,40,3},
{18,6,56,3},
{18,7,8,4},
{18,7,13,5},
{18,7,16,6},
{18,7,32,13},
{18,7,36,15},
{18,7,44,20},
{18,7,56,29},
{18,7,58,32},
{18,8,4,38},
{18,8,20,55},
{18,8,36,77},
{18,8,44,87},
{18,8,52,102},
{18,9,0,126},
{18,9,4,137},
{18,9,20,173},
{18,9,24,175},
{18,9,36,176},
{18,9,44,163},
{18,9,48,152},
{18,10,4,148},
{18,10,20,173},
{18,10,32,160},
{18,10,40,152},
{18,10,51,128},
{18,10,52,127},
{18,11,8,123},
{18,11,24,121},
{18,11,36,132},
{18,11,40,142},
{18,11,50,175},
{18,12,4,176},
{18,12,19,177},
{18,12,24,180},
{18,12,28,178},
{18,12,36,180},
{18,12,48,175},
{18,12,52,174},
{18,13,8,178},
{18,13,20,164},
{18,13,32,180},
{18,13,36,182},
{18,13,48,182},
{18,13,52,183},
{18,14,4,182},
{18,14,24,180},
{18,14,40,176},
{18,14,52,178},
{18,15,4,171},
{18,15,8,132},
{18,15,24,94},
{18,15,32,58},
{18,15,36,71},
{18,15,48,48},
{18,16,0,16},
{18,16,4,12},
{18,16,16,48},
{18,16,32,45},
{18,16,48,55},
{18,16,52,45},
{18,17,0,44},
{18,17,4,45},
{18,17,8,45},
{18,17,19,3},
{18,17,28,15},
{18,17,40,44},
{18,17,45,46},
{18,17,48,46},
{18,18,4,43},
{18,18,16,45},
{18,18,32,43},
{18,18,48,45},
{18,19,4,46},
{18,19,12,43},
{18,19,24,46},
{18,19,36,46},
{18,19,48,46},
{18,19,52,46},
{18,20,8,45},
{18,20,19,45},
{18,20,24,44},
{18,20,28,44},
{18,20,44,46},
{18,20,48,43},
{18,20,52,44},
{18,21,8,44},
{18,21,16,45},
{18,21,28,45},
{18,21,44,45},
{18,21,48,43},
{18,22,0,3},
{18,22,12,3},
// ...
{19,5,24,3, occType::OCC_NONE, true, false, ALDataSample::SB_MAX}, // Dark, vacant, running long enough for max setback.
// ...
{19,7,24,3},
{19,7,40,3},
{19,7,52,30},
{19,8,0,38},
{19,8,12,41},
{19,8,20,46},
{19,8,36,54},
{19,8,52,65},
{19,9,4,87},
{19,9,8,99},
{19,9,20,139},
{19,9,32,122},
{19,9,44,124},
{19,10,0,149},
{19,10,4,165},
{19,10,12,171},
{19,10,28,115},
{19,10,40,107},
{19,10,44,143},
{19,10,56,156},
{19,11,5,165},
{19,11,8,137},
{19,11,20,170},
{19,11,24,174},
{19,11,36,176},
{19,11,48,173},
{19,12,0,178},
{19,12,12,178},
{19,12,32,179},
{19,12,44,172},
{19,12,48,174},
{19,12,56,178},
{19,13,8,176},
{19,13,12,174},
{19,13,20,176},
{19,13,32,180},
{19,13,40,180},
{19,13,52,179},
{19,14,0,178},
{19,14,4,177},
{19,14,16,154},
{19,14,24,127},
{19,14,44,63},
{19,15,0,56},
{19,15,12,43},
{19,15,13,41},
{19,15,32,27},
{19,15,44,15},
{19,15,48,12},
{19,16,0,6},
{19,16,4,5},
{19,16,16,3},
{19,16,24,3},
{19,16,36,3},
{19,16,48,3},
{19,16,56,15},
{19,17,4,15},
{19,17,12,15},
{19,17,24,16},
{19,17,32,16},
{19,17,44,3},
{19,17,56,44},
{19,18,1,45},
{19,18,8,45},
{19,18,16,45},
{19,18,28,46},
{19,18,40,45},
{19,18,48,46},
{19,18,56,47},
{19,19,12,47},
{19,19,20,45},
{19,19,28,45, occType::OCC_WEAK, false, true, ALDataSample::SB_NONEECO}, // TV watching, small or no setback.
{19,19,32,46},
{19,19,44,45},
{19,20,0,45},
{19,20,12,46},
{19,20,20,46, occType::OCC_WEAK, false, true, ALDataSample::SB_NONEECO}, // TV watching, small or no setback.
{19,20,32,43},
{19,20,36,45},
{19,20,48,44},
{19,20,59,44},
{19,21,12,3, occType::OCC_NONE, true},  // Dark, just vacated.
{19,21,28,16}, // Unusual lighting, ie not the 'habitual' level.
{19,21,40,14},
{19,21,44,15}, // FIXME  // Lights on, TV watching.
{19,21,52,15},
{19,22,4,15},
{19,22,16,15},
{19,22,32,15},
{19,22,48,15},
{19,23,0,16},
{19,23,4,15},
{19,23,8,15},
{19,23,24,15},
{19,23,40,16},
{19,23,52,15},
{20,0,0,15},
{20,0,12,16},
{20,0,16,15},
{20,0,28,15},
{20,0,32,16},
{20,0,40,16},
{20,0,48,15},
{20,1,0,15},
{20,1,8,15},
{20,1,24,16},
{20,1,28,15},
{20,1,37,15},
{20,1,52,3},
{20,2,4,3},
{20,2,16,3},
// ...
{20,5,52,3, occType::OCC_NONE, true, false, ALDataSample::SB_MAX}, // Dark, vacant, running long enough for max setback.
// ...
{20,7,28,3},
{20,7,40,3},
{20,7,52,17},
{20,8,8,19},
{20,8,12,29},
{20,8,25,33},
{20,8,40,35},
{20,8,52,25},
{20,9,4,44},
{20,9,16,41},
{20,9,24,40},
{20,9,36,47},
{20,9,52,95},
{20,10,4,97},
{20,10,8,67},
{20,10,24,83},
{20,10,36,65},
{20,10,40,85},
{20,10,52,113},
{20,11,4,81},
{20,11,16,70},
{20,11,20,62},
{20,11,36,77},
{20,11,40,70},
{20,11,48,58},
{20,12,0,81},
{20,12,16,80},
{20,12,20,75},
{20,12,32,81},
{20,12,48,70},
{20,12,53,66},
{20,12,56,54},
{20,13,4,66},
{20,13,16,47},
{20,13,20,68},
{20,13,28,63},
{20,13,40,86},
{20,13,44,119},
{20,13,52,73},
{20,14,0,71},
{20,14,4,70},
{20,14,12,89},
{20,14,20,81},
{20,14,35,27},
{20,14,44,28},
{20,14,52,28},
{20,14,56,25},
{20,15,8,30},
{20,15,12,27},
{20,15,28,25},
{20,15,32,34},
{20,15,40,33},
{20,15,56,21},
{20,16,12,15},
{20,16,20,15},
{20,16,32,16},
{20,16,48,15},
{20,17,0,15},
{20,17,8,15},
{20,17,20,14},
{20,17,32,14},
{20,17,44,15},
{20,17,56,15},
{20,18,8,14},
{20,18,24,15},
{20,18,32,58},
{20,18,36,55},
{20,18,48,53},
{20,18,56,54},
{20,19,0,54},
{20,19,12,54},
{20,19,20,54},
{20,19,32,53},
{20,19,40,44},
{20,19,48,43},
{20,19,56,43},
{20,20,12,43},
{20,20,28,43},
{20,20,36,43},
{20,20,40,44},
{20,20,44,43},
{20,20,52,43},
{20,20,56,43},
{20,21,12,43},
{20,21,16,42},
{20,21,20,42},
{20,21,32,44},
{20,21,40,44},
{20,21,48,44},
{20,21,56,43},
{20,22,12,43},
{20,22,24,3},
{20,22,36,3},
// ...
{21,4,12,3, occType::OCC_NONE, true, false, ALDataSample::SB_MAX}, // Dark, vacant, running long enough for max setback.
// ...
{21,7,4,3},
{21,7,23,3},
{21,7,32,4},
{21,7,44,5},
{21,7,48,6},
{21,8,0,9},
{21,8,12,33},
{21,8,16,39},
{21,8,28,35},
{21,8,44,55},
{21,8,56,88},
{21,9,12,89},
{21,9,22,111},
{21,9,24,131},
{21,9,32,123},
{21,9,48,75},
{21,9,56,63},
{21,10,0,55},
{21,10,16,30},
{21,10,28,65},
{21,10,32,47},
{21,10,52,49},
{21,11,4,38},
{21,11,8,58},
{21,11,20,56},
{21,11,36,68},
{21,11,48,51},
{21,12,0,19},
{21,12,8,18},
{21,12,12,23},
{21,12,24,20},
{21,12,40,13},
{21,12,48,46},
{21,12,56,25},
{21,13,9,18},
{21,13,16,16},
{21,13,19,19},
{21,13,32,20},
{21,13,36,34},
{21,13,44,177},
{21,14,0,175},
{21,14,12,148},
{21,14,16,170},
{21,14,24,178},
{21,14,28,157},
{21,14,32,178},
{21,14,48,175},
{21,14,52,176},
{21,15,4,169},
{21,15,24,39},
{21,15,40,19},
{21,15,56,56},
{21,16,8,47},
{21,16,12,45},
{21,16,20,46},
{21,16,32,16},
{21,16,44,3},
{21,16,56,16},
{21,17,12,3},
{21,17,32,3},
{21,17,44,3},
{21,17,55,3},
{21,18,4,3},
{21,18,24,3},
{21,18,36,3},
{21,18,48,3},
{21,19,8,16},
{21,19,28,45},
{21,19,32,46},
{21,19,40,46},
{21,19,44,44},
{21,19,48,45},
{21,20,4,46},
{21,20,20,46},
{21,20,24,47},
{21,20,28,46},
{21,20,40,44},
{21,20,48,45},
{21,20,56,46},
{21,21,16,46},
{21,21,28,46},
{21,21,44,45},
{21,21,48,46},
{21,21,56,46},
{21,22,4,3},
{21,22,16,3},
// ...
{22,5,24,3, occType::OCC_NONE, true, false, ALDataSample::SB_MAX}, // Dark, vacant, running long enough for max setback.
// ...
{22,6,56,3},
{22,7,8,3},
{22,7,18,4},
{22,7,31,53},
{22,7,47,22},
{22,8,0,30},
{22,8,11,36},
{22,8,24,49},
{22,8,31,46},
{22,8,48,62},
{22,8,56,53},
{22,9,8,59},
{22,9,24,86},
{22,9,28,78},
{22,9,39,99},
{22,9,52,128},
{22,9,56,111},
{22,10,3,153},
{22,10,12,137},
{22,10,19,141},
{22,10,24,114},
{22,10,27,120},
{22,10,36,131},
{22,10,48,167},
{22,11,0,170},
{22,11,7,137},
{22,11,12,167},
{22,11,20,103},
{22,11,32,137},
{22,11,47,166},
{22,11,51,171},
{22,12,0,167},
{22,12,4,151},
{22,12,16,170},
{22,12,19,104},
{22,12,36,158},
{22,12,51,179},
{22,13,8,180},
{22,13,20,180},
{22,13,23,181},
{22,13,32,181},
{22,13,44,147},
{22,13,48,183},
{22,13,59,183},
{22,14,7,174},
{22,14,11,183},
{22,14,23,175},
{22,14,31,176},
{22,14,39,158},
{22,14,52,177},
{22,15,3,132},
{22,15,8,108},
{22,15,24,93},
{22,15,27,110},
{22,15,48,51},
{22,16,3,18},
{22,16,16,47},
{22,16,20,49},
{22,16,32,45},
{22,16,43,46},
{22,16,48,45},
{22,16,55,46},
{22,17,4,47},
{22,17,7,47},
{22,17,15,46},
{22,17,19,45},
{22,17,24,46},
{22,17,32,46},
{22,17,48,15},
{22,18,0,47},
{22,18,11,47},
{22,18,27,44},
{22,18,40,46},
{22,18,56,45},
{22,19,12,46},
{22,19,24,46},
{22,19,28,44},
{22,19,40,45},
{22,19,51,46},
{22,20,4,46},
{22,20,19,46},
{22,20,32,45},
{22,20,43,46},
{22,20,51,46},
{22,20,56,45},
{22,21,8,46},
{22,21,12,46},
{22,21,27,46},
{22,21,32,45},
{22,21,40,45},
{22,21,52,46},
{22,22,4,47},
{22,22,8,45},
{22,22,19,3},
{22,22,28,3},
// ...
{23,4,59,3, occType::OCC_NONE, true, false, ALDataSample::SB_MAX}, // Dark, vacant, running long enough for max setback.
{23,5,7,3},
{23,5,11,2},
{23,5,20,3},
{23,5,31,3},
// ...
{23,6,59,3},
{23,7,8,3},
{23,7,24,4},
{23,7,35,5},
{23,7,48,9},
{23,7,51,10},
{23,8,0,13},
{23,8,15,21},
{23,8,27,32},
{23,8,43,60},
{23,8,59,81},
{23,9,11,103},
{23,9,27,117},
{23,9,35,117},
{23,9,39,122},
{23,9,55,112},
{23,10,7,131},
{23,10,23,127},
{23,10,40,175},
{23,10,51,178},
{23,11,4,162},
{23,11,12,175},
{23,11,16,173},
{23,11,40,178},
{23,11,52,164},
{23,12,7,176},
{23,12,15,171},
{23,12,20,170},
{23,12,39,176},
{23,13,11,178},
{23,13,28,176},
{23,13,39,147},
{23,13,48,104},
{23,13,59,107},
{23,14,11,114},
{23,14,13,113},
{23,14,19,95},
{23,14,31,86},
{23,14,40,50},
{23,14,47,55},
{23,14,54,38},
{23,14,55,36},
{23,14,59,25},
{23,15,3,17},
{23,15,19,12},
{23,15,31,8},
{23,15,43,6},
{23,16,0,5},
{23,16,3,6},
{23,16,11,5},
{23,16,27,3},
{23,16,39,45, occType::OCC_PROBABLE, false, true, ALDataSample::SB_NONEMIN}, // TV watching, small or no setback.
{23,16,53,46},
{23,16,59,47},
{23,17,7,47},
{23,17,12,46},
{23,17,28,47},
{23,17,39,46},
{23,17,55,47, ALDataSample::NO_OCC_EXPECTATION, false, true, ALDataSample::SB_NONEMIN}, // Lights on, TV watching.  FIXME: should be seen as WEAK occupancy, small or no setback.
{23,18,8,45},
{23,18,15,47},
{23,18,19,44},
{23,18,23,45},
{23,18,35,45},
{23,18,55,45},
{23,19,8,47},
{23,19,11,44},
{23,19,23,45},
{23,19,32,44},
{23,19,35,44},
{23,19,47,46},
{23,19,59,46},
{23,20,19,44},
{23,20,31,46},
{23,20,43,46},
{23,20,47,44},
{23,20,59,46},
{23,21,19,44},
{23,21,31,44},
{23,21,35,46},
{23,21,47,44},
{23,22,3,44},
{23,22,7,46},
{23,22,19,3},
{23,22,35,3},
// ...
{24,5,11,3, occType::OCC_NONE, true, false, ALDataSample::SB_MAX}, // Dark, vacant, running long enough for max setback.
// ...
{24,6,59,3, ALDataSample::NO_OCC_EXPECTATION, true, false, ALDataSample::SB_MAX}, // Dark, vacant, max setback.
{24,7,15,3, ALDataSample::NO_OCC_EXPECTATION, true, false}, // Dark, vacant.
{24,7,23,4},
{24,7,43,8},
{24,7,53,15},
{24,7,59,19},
{24,8,11,35},
{24,8,15,39},
{24,8,27,52},
{24,8,29,56},
{24,8,35,67},
{24,8,51,74},
{24,9,1,80, ALDataSample::NO_OCC_EXPECTATION, false, false, ALDataSample::SB_MINECO}, // Light but vacant.
{24,9,11,103},
{24,9,15,113},
{24,9,35,137},
{24,9,50,147},
{24,9,55,129},
{24,9,59,117},
{24,10,15,109, ALDataSample::NO_OCC_EXPECTATION, false, false, ALDataSample::SB_MINECO}, // Light but vacant.
{24,10,35,113},
{24,10,47,104},
{24,10,59,154},
{24,11,7,159, ALDataSample::NO_OCC_EXPECTATION, false, false, ALDataSample::SB_MINECO}, // Light but vacant.
{24,11,19,174},
{24,11,23,173},
{24,11,27,175},
{24,11,39,177},
{24,11,50,179},
{24,11,55,177},
{24,12,11,153, ALDataSample::NO_OCC_EXPECTATION, false, false, ALDataSample::SB_MINECO}, // Light but vacant.
{24,12,19,166},
{24,12,23,175},
{24,12,31,173},
{24,12,39,170},
{24,12,47,175},
{24,12,55,137},
{24,12,59,139},
{24,13,3,109, ALDataSample::NO_OCC_EXPECTATION, false, false, ALDataSample::SB_MINECO}, // Light but vacant.
{24,13,11,112},
{24,13,23,67},
{24,13,35,51},
{24,13,39,90},
{24,13,47,92},
{24,14,3,134, ALDataSample::NO_OCC_EXPECTATION, false, false, ALDataSample::SB_MINECO}, // Light but vacant.
{24,14,19,96},
{24,14,35,62},
{24,14,51,89},
{24,15,3,59, ALDataSample::NO_OCC_EXPECTATION, false, false, ALDataSample::SB_MINECO}, // Light but vacant.
{24,15,7,60},
{24,15,16,29},
{24,15,19,28},
{24,15,23,39},
{24,15,43,22},
{24,15,55,11},
{24,16,3,48, occType::OCC_PROBABLE, false, true, ALDataSample::SB_NONE}, // Lights on, TV watching.
{24,16,15,47},
{24,16,23,46, ALDataSample::NO_OCC_EXPECTATION, false, true, ALDataSample::SB_NONEMIN},
{24,16,31,43},
{24,16,43,46},
{24,16,51,46},
{24,17,3,43, ALDataSample::NO_OCC_EXPECTATION, false, true, ALDataSample::SB_NONEMIN},
{24,17,19,44},
{24,17,27,46},
{24,17,39,45},
{24,17,43,44, ALDataSample::NO_OCC_EXPECTATION, false, true, ALDataSample::SB_NONEMIN},
{24,17,47,46},
{24,17,59,46},
{24,18,15,46},
{24,18,27,45, ALDataSample::NO_OCC_EXPECTATION, false, true, ALDataSample::SB_NONEMIN},
{24,18,43,47},
{24,18,55,47},
{24,18,59,46},
{24,19,3,47, ALDataSample::NO_OCC_EXPECTATION, false, true, ALDataSample::SB_NONEMIN},
{24,19,15,44},
{24,19,19,46},
{24,19,23,46, occType::OCC_WEAK, false, true, ALDataSample::SB_NONEMIN}, // TV watching?
{24,19,39,44},
{24,19,55,46},
{24,20,3,45, ALDataSample::NO_OCC_EXPECTATION, false, true, ALDataSample::SB_NONEMIN},
{24,20,7,47},
{24,20,23,45, ALDataSample::NO_OCC_EXPECTATION, false, true, ALDataSample::SB_NONEMIN},
{24,20,27,44},
{24,20,39,46, ALDataSample::NO_OCC_EXPECTATION, false, true, ALDataSample::SB_NONEMIN},
{24,20,43,45},
{24,20,55,46, ALDataSample::NO_OCC_EXPECTATION, false, true, ALDataSample::SB_NONEMIN}, // occType::OCC_WEAK}, // TV watching?
{24,21,3,44},
{24,21,7,46},
{24,21,15,44},
{24,21,29,47, ALDataSample::NO_OCC_EXPECTATION, false, true, ALDataSample::SB_NONEMIN},
{24,21,35,46},
{24,21,47,46},
{24,21,55,46, ALDataSample::NO_OCC_EXPECTATION, false, ALDataSample::SB_NONEMIN}, // occType::OCC_WEAK}, // TV watching?  FIXME: should show occupancy.
{24,22,7,47, ALDataSample::NO_OCC_EXPECTATION, false, ALDataSample::SB_NONEMIN}, // occType::OCC_WEAK}, // TV watching?  FIXME: should show occupancy.
{24,22,11,46},
{24,22,15,3, ALDataSample::NO_OCC_EXPECTATION, true}, // Dark.
    { }
    };
// "3l" fortnight to 2016/11/24 looking for habitual artificial lighting to watch TV, etc.
// This is not especially intended to check response to other events, though will verify some key ones.
TEST(AmbientLightOccupancyDetection,sample3leveningTV)
{
    simpleDataSampleRun(sample3leveningTV);
}<|MERGE_RESOLUTION|>--- conflicted
+++ resolved
@@ -185,11 +185,7 @@
 
         // Checking time at various significant energy-saving setback levels.
         SimpleFlavourStats setbackAtLeastECO;
-<<<<<<< HEAD
         SimpleFlavourStats setbackAtMAX;
-=======
-        SimpleFlavourStats setbackMAX;
->>>>>>> 19ca5167
     };
 
 // Trivial sample, testing initial occupancy detector reaction to start transient.
@@ -301,13 +297,9 @@
     SimpleFlavourStats &setbackAtLeastECO, SimpleFlavourStats &setbackAtMAX,
     bool &failed)
     {
-<<<<<<< HEAD
     // Note overall time/ticks/minutes spent at significant setbacks.
     setbackAtLeastECO.takeSample(setback >= Valve_parameters::SETBACK_ECO);
     setbackAtMAX.takeSample(setback >= Valve_parameters::SETBACK_FULL);
-=======
-
->>>>>>> 19ca5167
 
     // The following processing only applies to
     // real records with specific predictions.
@@ -496,7 +488,7 @@
     }
 // Check that the occupancy/setback/etc results are acceptable for the data.
 // Makes the test fail via EXPECT_XX() etc if not.
-static void checkAccuracyAcceptableAgainstData(
+static void checkPerformanceAcceptableAgainstData(
         const SimpleFlavourStatCollection &flavourStats)
     {
     const bool sensitive = flavourStats.sensitive;
@@ -792,15 +784,10 @@
                         const int8_t setback = SDSR::tempControl.getWARMTargetC() - SDSR::cttb.computeTargetTemp();
 if(veryVerbose && verboseOutput && !warmup && isRealRecord) { fprintf(stderr, "  tS=%d @ %dT%d:%.2d\n", setback, D, H, M); }
                         bool failedSetbackExpectations = false;
-<<<<<<< HEAD
                         scoreSetback<SDSR::parameters>(setback, dp->expectedSb,
                             isRealRecord,
                             flavourStats.setbackInsufficient, flavourStats.setbackTooFar,
                             flavourStats.setbackAtLeastECO, flavourStats.setbackAtMAX,
-=======
-                        scoreSetback<SDSR::parameters>(setback, dp->expectedSb, isRealRecord,
-                            flavourStats.setbackInsufficient, flavourStats.setbackTooFar,
->>>>>>> 19ca5167
                             failedSetbackExpectations);
 if(verbose && !warmup && failedSetbackExpectations) { fprintf(stderr, "!!!tS=%d @ %dT%d:%.2d expectation=%d\n", setback, D, H, M, dp->expectedSb); }
 
@@ -825,7 +812,7 @@
                 // Don't test results in wormup run.
                 if(!warmup)
                     {
-                    checkAccuracyAcceptableAgainstData(flavourStats);
+                    checkPerformanceAcceptableAgainstData(flavourStats);
                     // Allow check in outer loop that sensitive mode generates
                     // at least as many reports as non-sensitive mode.
                     if(sensitive) { nOccupancyReportsSensitive = flavourStats.ambLightOccupancyCallbacks.getFlavouredCount(); }
