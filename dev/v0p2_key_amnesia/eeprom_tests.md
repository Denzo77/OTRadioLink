--- conflicted
+++ resolved
@@ -121,7 +121,6 @@
     - Is key retained after a set-clear-set cycle, with no resets? i.e.:
         - K B xx...
         - K B *
-<<<<<<< HEAD
         - K B xx...
         
 ### 4. Testing key retention while turned off
@@ -171,7 +170,4 @@
 
 
 test
-K B 00 11 22 33 44 55 66 77 88 99 aa bb cc dd ee e1
-=======
-        - K B xx...
->>>>>>> 275f5d3d
+K B 00 11 22 33 44 55 66 77 88 99 aa bb cc dd ee e1